--- conflicted
+++ resolved
@@ -128,7 +128,10 @@
     
     func startRenderLoop() {
         Task {
-            let foveationVars = FFR.calculateFoveationVars(EventHandler.shared.streamEvent!.STREAMING_STARTED)
+            guard let settings = Settings.getAlvrSettings() else {
+                fatalError("streaming started: failed to retrieve alvr settings")
+            }
+            let foveationVars = FFR.calculateFoveationVars(alvrEvent: EventHandler.shared.streamEvent!.STREAMING_STARTED, foveationSettings: settings.video.foveatedEncoding)
             videoFramePipelineState = try! Renderer.buildRenderPipelineForVideoFrameWithDevice(
                                 device: device,
                                 layerRenderer: layerRenderer,
@@ -295,176 +298,6 @@
             self.uniforms[0].uniforms.1 = uniforms(forViewIndex: 1)
         }
     }
-<<<<<<< HEAD
-    
-    func handleAlvrEvents() {
-        while inputRunning {
-            var alvrEvent = AlvrEvent()
-            let res = alvr_poll_event(&alvrEvent)
-            if !res {
-                usleep(1000)
-                continue
-            }
-            switch UInt32(alvrEvent.tag) {
-            case ALVR_EVENT_HUD_MESSAGE_UPDATED.rawValue:
-                print("hud message updated")
-                let hudMessageBuffer = UnsafeMutableBufferPointer<CChar>.allocate(capacity: 1024)
-                alvr_hud_message(hudMessageBuffer.baseAddress)
-                print(String(cString: hudMessageBuffer.baseAddress!, encoding: .utf8)!)
-                hudMessageBuffer.deallocate()
-            case ALVR_EVENT_STREAMING_STARTED.rawValue:
-                print("streaming started: \(alvrEvent.STREAMING_STARTED)")
-                guard let settings = Settings.getAlvrSettings() else {
-                    fatalError("streaming started: failed to retrieve alvr settings")
-                }
-
-                let foveationVars = FFR.calculateFoveationVars(alvrEvent: alvrEvent.STREAMING_STARTED, foveationSettings: settings.video.foveatedEncoding)
-                videoFramePipelineState = try! Renderer.buildRenderPipelineForVideoFrameWithDevice(
-                    device: device,
-                    layerRenderer: layerRenderer,
-                    mtlVertexDescriptor: mtlVertexDescriptor,
-                    foveationVars: foveationVars
-                )
-
-                streamingActive = true
-                alvr_request_idr()
-                framesSinceLastIDR = 0
-                framesSinceLastDecode = 0
-            case ALVR_EVENT_STREAMING_STOPPED.rawValue:
-                print("streaming stopped")
-                streamingActive = false
-                vtDecompressionSession = nil
-                videoFormat = nil
-                lastRequestedTimestamp = 0
-                lastSubmittedTimestamp = 0
-                framesRendered = 0
-                framesSinceLastIDR = 0
-                framesSinceLastDecode = 0
-            case ALVR_EVENT_HAPTICS.rawValue:
-                print("haptics: \(alvrEvent.HAPTICS)")
-            case ALVR_EVENT_DECODER_CONFIG.rawValue:
-                print("create decoder: \(alvrEvent.DECODER_CONFIG)")
-                // Don't reinstantiate the decoder if it's already created.
-                // TODO: Switching from H264 -> HEVC at runtime?
-                if vtDecompressionSession != nil {
-                    continue
-                }
-                while true {
-                    guard let (nal, timestamp) = VideoHandler.pollNal() else {
-                        fatalError("create decoder: failed to poll nal?!")
-                        break
-                    }
-                    print(nal.count, timestamp)
-                    NSLog("%@", nal as NSData)
-                    let val = (nal[4] & 0x7E) >> 1
-                    print("NAL type of \(val)")
-                    if (nal[3] == 0x01 && nal[4] & 0x1f == H264_NAL_TYPE_SPS) || (nal[2] == 0x01 && nal[3] & 0x1f == H264_NAL_TYPE_SPS) {
-                        // here we go!
-                        (vtDecompressionSession, videoFormat) = VideoHandler.createVideoDecoder(initialNals: nal, codec: H264_NAL_TYPE_SPS)
-                        break
-                    } else if (nal[3] == 0x01 && (nal[4] & 0x7E) >> 1 == HEVC_NAL_TYPE_VPS) || (nal[2] == 0x01 && (nal[3] & 0x7E) >> 1 == HEVC_NAL_TYPE_VPS) {
-                         // The NAL unit type is 32 (VPS)
-                        (vtDecompressionSession, videoFormat) = VideoHandler.createVideoDecoder(initialNals: nal, codec: HEVC_NAL_TYPE_VPS)
-                        break
-                    }
-                }
-            case ALVR_EVENT_FRAME_READY.rawValue:
-                //print("frame ready")
-                
-                while true {
-                    guard let (nal, timestamp) = VideoHandler.pollNal() else {
-                        break
-                    }
-                    
-                    //print("nal bytecount:", nal.count, "for ts:", timestamp)
-                    framesSinceLastIDR += 1
-                    
-                    // Don't submit NALs for decoding if we have already decoded a later frame
-                    objc_sync_enter(frameQueueLock)
-                    if timestamp < frameQueueLastTimestamp {
-                        //print("Skip:", timestamp, frameQueueLastTimestamp)
-                        //objc_sync_exit(frameQueueLock)
-                        //continue
-                    }
-                    
-                    // If we're receiving NALs timestamped from >400ms ago, stop decoding them
-                    // to prevent a cascade of needless decoding lag
-                    let ns_diff_from_last_req_ts = lastRequestedTimestamp > timestamp ? lastRequestedTimestamp &- timestamp : 0
-                    let lagSpiked = (ns_diff_from_last_req_ts > 1000*1000*600 && framesSinceLastIDR > 90*2)
-                    // TODO: adjustable framerate
-                    // TODO: maybe also call this if we fail to decode for too long.
-                    if lastRequestedTimestamp != 0 && (lagSpiked || framesSinceLastDecode > 90*2) {
-                        objc_sync_exit(frameQueueLock)
-                        
-                        print("Handle spike!", framesSinceLastDecode, framesSinceLastIDR, ns_diff_from_last_req_ts)
-                        
-                        // We have to request an IDR to resume the video feed
-                        VideoHandler.abandonAllPendingNals()
-                        alvr_request_idr()
-                        framesSinceLastIDR = 0
-                        framesSinceLastDecode = 0
-                        
-                        continue
-                    }
-                    objc_sync_exit(frameQueueLock)
-                    
-                    if let vtDecompressionSession = vtDecompressionSession {
-                        VideoHandler.feedVideoIntoDecoder(decompressionSession: vtDecompressionSession, nals: nal, timestamp: timestamp, videoFormat: videoFormat!) { [self] imageBuffer in
-                            alvr_report_frame_decoded(timestamp)
-                            guard let imageBuffer = imageBuffer else {
-                                return
-                            }
-                            
-                            //let imageBufferPtr = Unmanaged.passUnretained(imageBuffer).toOpaque()
-                            //print("finish decode: \(timestamp), \(imageBufferPtr), \(nal_type)")
-                            
-                            objc_sync_enter(frameQueueLock)
-                            framesSinceLastDecode = 0
-                            if frameQueueLastTimestamp != timestamp
-                            {
-                                // TODO: For some reason, really low frame rates seem to decode the wrong image for a split second?
-                                // But for whatever reason this is fine at high FPS.
-                                // From what I've read online, the only way to know if an H264 frame has actually completed is if
-                                // the next frame is starting, so keep this around for now just in case.
-                                if frameQueueLastImageBuffer != nil {
-                                    //frameQueue.append(QueuedFrame(imageBuffer: frameQueueLastImageBuffer!, timestamp: frameQueueLastTimestamp))
-                                    frameQueue.append(QueuedFrame(imageBuffer: imageBuffer, timestamp: timestamp))
-                                }
-                                else {
-                                    frameQueue.append(QueuedFrame(imageBuffer: imageBuffer, timestamp: timestamp))
-                                }
-                                if frameQueue.count > 2 {
-                                    frameQueue.removeFirst()
-                                }
-                                
-                                //print("queue: \(frameQueueLastTimestamp) -> \(timestamp), \(test)")
-                                
-                                frameQueueLastTimestamp = timestamp
-                                frameQueueLastImageBuffer = imageBuffer
-                            }
-                            
-                            // Pull the very last imageBuffer for a given timestamp
-                            if frameQueueLastTimestamp == timestamp {
-                                 frameQueueLastImageBuffer = imageBuffer
-                            }
-                            
-                            objc_sync_exit(frameQueueLock)
-                        }
-                    } else {
-                        alvr_report_frame_decoded(timestamp)
-                        alvr_report_compositor_start(timestamp)
-                        alvr_report_submit(timestamp, 0)
-                    }
-                }
-                
-                
-            default:
-                print("msg")
-            }
-        }
-    }
-=======
->>>>>>> b1759332
 
     func renderFrame() {
         /// Per frame updates hare
@@ -522,27 +355,7 @@
         if queuedFrame != nil && EventHandler.shared.lastSubmittedTimestamp != queuedFrame!.timestamp {
             alvr_report_compositor_start(queuedFrame!.timestamp)
         }
-        
-<<<<<<< HEAD
-        if !alvrInitialized {
-            alvrInitialized = true
-            // TODO(zhuowei): ???
-            let refreshRates:[Float] = [90, 60, 45]
-            alvr_initialize(/*java_vm=*/nil, /*context=*/nil, UInt32(drawable.colorTextures[0].width), UInt32(drawable.colorTextures[0].height), refreshRates, Int32(refreshRates.count), /*supports_foveated_encoding=*/true, /*external_decoder=*/ true)
-            alvr_resume()
-        }
-        if !inputRunning {
-            inputRunning = true
-            let eventsThread = Thread {
-                self.handleAlvrEvents()
-            }
-            eventsThread.name = "Events Thread"
-            eventsThread.start()
-        }
-        
-=======
->>>>>>> b1759332
-        
+
         if EventHandler.shared.alvrInitialized && streamingActiveForFrame {
             let ipd = drawable.views.count > 1 ? simd_length(drawable.views[0].transform.columns.3 - drawable.views[1].transform.columns.3) : 0.063
             if abs(lastIpd - ipd) > 0.001 {
@@ -720,84 +533,5 @@
             }
         }
     }
-<<<<<<< HEAD
-    
-    // TODO: figure out how stable Apple's predictions are into the future
-    static let maxPrediction = 30 * NSEC_PER_MSEC
-    static let deviceIdHead = alvr_path_string_to_id("/user/head")
-    
-    func sendTracking(targetTimestamp: Double) {
-        //let targetTimestamp = CACurrentMediaTime() + Double(min(alvr_get_head_prediction_offset_ns(), Renderer.maxPrediction)) / Double(NSEC_PER_SEC)
-        var targetTimestampWalkedBack = targetTimestamp
-        var deviceAnchor:DeviceAnchor? = nil
-        
-        // Predict as far into the future as Apple will allow us.
-        for i in 0...20 {
-            deviceAnchor = worldTracking.queryDeviceAnchor(atTimestamp: targetTimestampWalkedBack)
-            if deviceAnchor != nil {
-                break
-            }
-            targetTimestampWalkedBack -= (5/1000.0)
-        }
-        
-        // Fallback.
-        if deviceAnchor == nil {
-            targetTimestampWalkedBack = CACurrentMediaTime()
-            deviceAnchor = worldTracking.queryDeviceAnchor(atTimestamp: targetTimestamp)
-        }
-
-        // Well, I'm out of ideas.
-        guard let deviceAnchor = deviceAnchor else {
-            return
-        }
-        
-        let targetTimestampNS = UInt64(targetTimestampWalkedBack * Double(NSEC_PER_SEC))
-        
-        deviceAnchorsQueue.append(targetTimestampNS)
-        if deviceAnchorsQueue.count > 1000 {
-            let val = deviceAnchorsQueue.removeFirst()
-            deviceAnchorsDictionary.removeValue(forKey: val)
-        }
-        deviceAnchorsDictionary[targetTimestampNS] = deviceAnchor.originFromAnchorTransform
-        let orientation = simd_quaternion(deviceAnchor.originFromAnchorTransform)
-        let position = deviceAnchor.originFromAnchorTransform.columns.3
-        let pose = AlvrPose(orientation: AlvrQuat(x: orientation.vector.x, y: orientation.vector.y, z: orientation.vector.z, w: orientation.vector.w), position: (position.x, position.y, position.z))
-        var trackingMotion = AlvrDeviceMotion(device_id: Renderer.deviceIdHead, pose: pose, linear_velocity: (0, 0, 0), angular_velocity: (0, 0, 0))
-        let targetTimestampReqestedNS = UInt64(targetTimestamp * Double(NSEC_PER_SEC))
-        let currentTimeNs = UInt64(CACurrentMediaTime() * Double(NSEC_PER_SEC))
-        //print("asking for:", targetTimestampNS, "diff:", targetTimestampReqestedNS&-targetTimestampNS, "diff2:", targetTimestampNS&-lastRequestedTimestamp, "diff3:", targetTimestampNS&-currentTimeNs)
-        lastRequestedTimestamp = targetTimestampNS
-        alvr_send_tracking(targetTimestampNS, &trackingMotion, 1, nil, nil)
-    }
-    
-    func lookupDeviceAnchorFor(timestamp: UInt64) -> simd_float4x4? {
-        return deviceAnchorsDictionary[timestamp]
-    }
-}
-
-// Generic matrix math utility functions
-func matrix4x4_rotation(radians: Float, axis: SIMD3<Float>) -> matrix_float4x4 {
-    let unitAxis = normalize(axis)
-    let ct = cosf(radians)
-    let st = sinf(radians)
-    let ci = 1 - ct
-    let x = unitAxis.x, y = unitAxis.y, z = unitAxis.z
-    return matrix_float4x4.init(columns:(vector_float4(    ct + x * x * ci, y * x * ci + z * st, z * x * ci - y * st, 0),
-                                         vector_float4(x * y * ci - z * st,     ct + y * y * ci, z * y * ci + x * st, 0),
-                                         vector_float4(x * z * ci + y * st, y * z * ci - x * st,     ct + z * z * ci, 0),
-                                         vector_float4(                  0,                   0,                   0, 1)))
-}
-
-func matrix4x4_translation(_ translationX: Float, _ translationY: Float, _ translationZ: Float) -> matrix_float4x4 {
-    return matrix_float4x4.init(columns:(vector_float4(1, 0, 0, 0),
-                                         vector_float4(0, 1, 0, 0),
-                                         vector_float4(0, 0, 1, 0),
-                                         vector_float4(translationX, translationY, translationZ, 1)))
-}
-
-func radians_from_degrees(_ degrees: Float) -> Float {
-    return (degrees / 180) * .pi
-=======
->>>>>>> b1759332
 }
 #endif