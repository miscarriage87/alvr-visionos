//
//  Renderer.swift
//
// Primarily, stuff for the MetalClientSystem rendering, but portions are shared
// with RealityKitClientSystem
//
// Notable portions include:
// - Pipeline setup for different color formats and compiled Metal constants (rebuildRenderPipelines)
//
import CompositorServices
import Metal
import MetalKit
import simd
import Spatial
import ARKit
import VideoToolbox
import ObjectiveC

// The 256 byte aligned size of our uniform structure
let alignedUniformsSize = (MemoryLayout<UniformsArray>.size + 0xFF) & -0x100
let alignedPlaneUniformSize = (MemoryLayout<PlaneUniform>.size + 0xFF) & -0x100

let maxBuffersInFlight = 6
let maxPlanesDrawn = 512

enum RendererError: Error {
    case badVertexDescriptor
}

// Focal depth of the timewarp panel, ideally would be adjusted based on the depth
// of what the user is looking at.
let panel_depth: Float = 1

// TODO(zhuowei): what's the z supposed to be?
// x, y, z
// u, v
let fullscreenQuadVertices:[Float] = [-panel_depth, -panel_depth, -panel_depth,
                                       panel_depth, -panel_depth, -panel_depth,
                                       -panel_depth, panel_depth, -panel_depth,
                                       panel_depth, panel_depth, -panel_depth,
                                       0, 1,
                                       0.5, 1,
                                       0, 0,
                                       0.5, 0]

func NonlinearToLinearRGB(_ color: simd_float3) -> simd_float3 {
    let DIV12: Float = 1.0 / 12.92;
    let DIV1: Float = 1.0 / 1.055;
    let THRESHOLD: Float = 0.04045;
    let GAMMA = simd_float3(repeating: 2.4);
        
    let condition = simd_float3(color.x < THRESHOLD ? 1.0 : 0.0, color.y < THRESHOLD ? 1.0 : 0.0, color.z < THRESHOLD ? 1.0 : 0.0);
    let lowValues = color * DIV12;
    let highValues = pow((color + 0.055) * DIV1, GAMMA);
    return condition * lowValues + (1.0 - condition) * highValues;
}

class Renderer {

    public let device: MTLDevice
    let commandQueue: MTLCommandQueue
    
    var pipelineState: MTLRenderPipelineState
    var depthStateAlways: MTLDepthStencilState
    var depthStateGreater: MTLDepthStencilState

    var dynamicUniformBuffer: MTLBuffer
    var uniformBufferOffset = 0
    var uniformBufferIndex = 0
    var uniforms: UnsafeMutablePointer<UniformsArray>
    
    var dynamicPlaneUniformBuffer: MTLBuffer
    var planeUniformBufferOffset = 0
    var planeUniformBufferIndex = 0
    var planeUniforms: UnsafeMutablePointer<PlaneUniform>

    let layerRenderer: LayerRenderer?
    var metalTextureCache: CVMetalTextureCache!
    let mtlVertexDescriptor: MTLVertexDescriptor
    let mtlVertexDescriptorNoUV: MTLVertexDescriptor
    var videoFramePipelineState_YpCbCrBiPlanar: MTLRenderPipelineState!
    var videoFramePipelineState_SecretYpCbCrFormats: MTLRenderPipelineState!
    var videoFrameDepthPipelineState: MTLRenderPipelineState!
    var fullscreenQuadBuffer:MTLBuffer!
    var encodingGamma: Float = 1.0
    var lastReconfigureTime: Double = 0.0
    
    var drawPlanesWithInformedColors: Bool = false
    var fadeInOverlayAlpha: Float = 0.0
    var coolPulsingColorsTime: Float = 0.0
    var reprojectedFramesInARow: Int = 0
    var roundTripRenderTime: Double = 0.0
    var lastRoundTripRenderTimestamp: Double = 0.0
    var currentYuvTransform: simd_float4x4 = matrix_identity_float4x4
    
    // Was curious if it improved; it's still juddery.
    var useApplesReprojection = false
    
    // More readable helper var than layerRenderer == nil
    var isRealityKit = false
    var hdrEnabled = false
    var currentRenderColorFormat = renderColorFormatSDR
    var currentDrawableRenderColorFormat = renderColorFormatDrawableSDR
    
    //
    // Chroma keying shader vars
    //
    var chromaKeyEnabled = false
    var chromaKeyColor = simd_float3(0.0, 1.0, 0.0); // green
    
    //chromaKeyLerpDistRange is used to decide the amount of color to be used from either foreground or background
    //if the current distance from pixel color to chromaKey is smaller then chromaKeyLerpDistRange.x we use background,
    //if the current distance from pixel color to chromaKey is bigger then chromaKeyLerpDistRange.y we use foreground,
    //else, we alpha blend them
    //playing with this variable will decide how much the foreground and background blend together
    var chromaKeyLerpDistRange = simd_float2(0.005, 0.1);
    
    init(_ layerRenderer: LayerRenderer?) {
        self.layerRenderer = layerRenderer
        if layerRenderer == nil {
            isRealityKit = true
        }
        
        guard let settings = Settings.getAlvrSettings() else {
            fatalError("streaming started: failed to retrieve alvr settings")
        }
<<<<<<< HEAD
            
        encodingGamma = settings.video.encoderConfig.encodingGamma
        hdrEnabled = settings.video.encoderConfig.enableHdr
=======

        encodingGamma = EventHandler.shared.encodingGamma
        hdrEnabled = EventHandler.shared.enableHdr
>>>>>>> a64a6e47
        if hdrEnabled {
            currentRenderColorFormat = renderColorFormatHDR
            currentDrawableRenderColorFormat = renderColorFormatDrawableHDR
        }
        else {
            currentRenderColorFormat = renderColorFormatSDR
            currentDrawableRenderColorFormat = renderColorFormatSDR
        }
        
        self.device = layerRenderer?.device ?? MTLCreateSystemDefaultDevice()!
        self.commandQueue = self.device.makeCommandQueue()!

        let uniformBufferSize = alignedUniformsSize * maxBuffersInFlight
        self.dynamicUniformBuffer = self.device.makeBuffer(length:uniformBufferSize,
                                                           options:[MTLResourceOptions.storageModeShared])!
        self.dynamicUniformBuffer.label = "UniformBuffer"
        uniforms = UnsafeMutableRawPointer(dynamicUniformBuffer.contents()).bindMemory(to:UniformsArray.self, capacity:1)

        let planeUniformBufferSize = alignedPlaneUniformSize * maxPlanesDrawn
        self.dynamicPlaneUniformBuffer = self.device.makeBuffer(length:planeUniformBufferSize,
                                                           options:[MTLResourceOptions.storageModeShared])!
        self.dynamicPlaneUniformBuffer.label = "PlaneUniformBuffer"
        planeUniforms = UnsafeMutableRawPointer(dynamicPlaneUniformBuffer.contents()).bindMemory(to:PlaneUniform.self, capacity:1)
        
        mtlVertexDescriptor = Renderer.buildMetalVertexDescriptor()
        mtlVertexDescriptorNoUV = Renderer.buildMetalVertexDescriptorNoUV()

        do {
            pipelineState = try Renderer.buildRenderPipelineWithDevice(device: device,
                                                                       mtlVertexDescriptor: mtlVertexDescriptor,
                                                                       colorFormat: layerRenderer?.configuration.colorFormat ?? currentRenderColorFormat,
                                                                       depthFormat: layerRenderer?.configuration.depthFormat ?? renderDepthFormat,
                                                                       viewCount: layerRenderer?.properties.viewCount ?? renderViewCount,
                                                                       vertexShaderName: "vertexShader",
                                                                       fragmentShaderName: "fragmentShader")
        } catch {
            fatalError("Unable to compile render pipeline state.  Error info: \(error)")
        }

        let depthStateDescriptorAlways = MTLDepthStencilDescriptor()
        depthStateDescriptorAlways.depthCompareFunction = MTLCompareFunction.always
        depthStateDescriptorAlways.isDepthWriteEnabled = true
        self.depthStateAlways = device.makeDepthStencilState(descriptor:depthStateDescriptorAlways)!
        
        let depthStateDescriptorGreater = MTLDepthStencilDescriptor()
        depthStateDescriptorGreater.depthCompareFunction = MTLCompareFunction.greater
        depthStateDescriptorGreater.isDepthWriteEnabled = true
        self.depthStateGreater = device.makeDepthStencilState(descriptor:depthStateDescriptorGreater)!
        
        if CVMetalTextureCacheCreate(nil, nil, self.device, nil, &metalTextureCache) != 0 {
            fatalError("CVMetalTextureCacheCreate")
        }
        fullscreenQuadVertices.withUnsafeBytes {
            fullscreenQuadBuffer = device.makeBuffer(bytes: $0.baseAddress!, length: $0.count)
        }
        
        self.videoFrameDepthPipelineState = try! Renderer.buildRenderPipelineForVideoFrameDepthWithDevice(
                device: self.device,
                mtlVertexDescriptor: self.mtlVertexDescriptor,
                colorFormat: layerRenderer?.configuration.colorFormat ?? currentRenderColorFormat,
                depthFormat: layerRenderer?.configuration.depthFormat ?? renderDepthFormat,
                viewCount: layerRenderer?.properties.viewCount ?? renderViewCount
        )
        
        rebuildRenderPipelines()

        EventHandler.shared.handleRenderStarted()
        EventHandler.shared.renderStarted = true
    }
    
    func rebuildRenderPipelines() {
        guard let settings = Settings.getAlvrSettings() else {
            fatalError("streaming started: failed to retrieve alvr settings")
        }
        print("rebuildRenderPipelines")
            
<<<<<<< HEAD
        encodingGamma = settings.video.encoderConfig.encodingGamma
        hdrEnabled = settings.video.encoderConfig.enableHdr
=======
        encodingGamma = EventHandler.shared.encodingGamma
        hdrEnabled = EventHandler.shared.enableHdr
>>>>>>> a64a6e47
        if hdrEnabled {
            currentRenderColorFormat = renderColorFormatHDR
            currentDrawableRenderColorFormat = renderColorFormatDrawableHDR
        }
        else {
            currentRenderColorFormat = renderColorFormatSDR
            currentDrawableRenderColorFormat = renderColorFormatSDR
        }
            
<<<<<<< HEAD
        let foveationVars = FFR.calculateFoveationVars(alvrEvent: EventHandler.shared.streamEvent!.STREAMING_STARTED, foveationSettings: settings.video.foveatedEncoding)
=======
        let foveationVars = FFR.calculateFoveationVars(alvrEvent: EventHandler.shared.streamEvent!.STREAMING_STARTED, foveationSettings: settings.video.foveated_encoding)
>>>>>>> a64a6e47
        videoFramePipelineState_YpCbCrBiPlanar = try! buildRenderPipelineForVideoFrameWithDevice(
                            device: device,
                            mtlVertexDescriptor: mtlVertexDescriptor,
                            colorFormat: layerRenderer?.configuration.colorFormat ?? currentRenderColorFormat,
                            viewCount: layerRenderer?.properties.viewCount ?? renderViewCount,
                            foveationVars: foveationVars,
                            variantName: "YpCbCrBiPlanar"
        )
        videoFramePipelineState_SecretYpCbCrFormats = try! buildRenderPipelineForVideoFrameWithDevice(
                            device: device,
                            mtlVertexDescriptor: mtlVertexDescriptor,
                            colorFormat: layerRenderer?.configuration.colorFormat ?? currentRenderColorFormat,
                            viewCount: layerRenderer?.properties.viewCount ?? renderViewCount,
                            foveationVars: foveationVars,
                            variantName: "SecretYpCbCrFormats"
        )
        
        do {
            pipelineState = try Renderer.buildRenderPipelineWithDevice(device: device,
                                                                       mtlVertexDescriptor: mtlVertexDescriptor,
                                                                       colorFormat: layerRenderer?.configuration.colorFormat ?? currentRenderColorFormat,
                                                                       depthFormat: layerRenderer?.configuration.depthFormat ?? renderDepthFormat,
                                                                       viewCount: layerRenderer?.properties.viewCount ?? renderViewCount,
                                                                       vertexShaderName: "vertexShader",
                                                                       fragmentShaderName: "fragmentShader")
        } catch {
            fatalError("Unable to compile render pipeline state.  Error info: \(error)")
        }
        
        self.videoFrameDepthPipelineState = try! Renderer.buildRenderPipelineForVideoFrameDepthWithDevice(
                device: self.device,
                mtlVertexDescriptor: self.mtlVertexDescriptor,
                colorFormat: layerRenderer?.configuration.colorFormat ?? currentRenderColorFormat,
                depthFormat: layerRenderer?.configuration.depthFormat ?? renderDepthFormat,
                viewCount: layerRenderer?.properties.viewCount ?? renderViewCount
        )
    }

    // Vertex descriptor with float3 position and float2 UVs
    class func buildMetalVertexDescriptor() -> MTLVertexDescriptor {
        // Create a Metal vertex descriptor specifying how vertices will by laid out for input into our render
        //   pipeline and how we'll layout our Model IO vertices

        let mtlVertexDescriptor = MTLVertexDescriptor()

        mtlVertexDescriptor.attributes[VertexAttribute.position.rawValue].format = MTLVertexFormat.float3
        mtlVertexDescriptor.attributes[VertexAttribute.position.rawValue].offset = 0
        mtlVertexDescriptor.attributes[VertexAttribute.position.rawValue].bufferIndex = BufferIndex.meshPositions.rawValue

        mtlVertexDescriptor.attributes[VertexAttribute.texcoord.rawValue].format = MTLVertexFormat.float2
        mtlVertexDescriptor.attributes[VertexAttribute.texcoord.rawValue].offset = 0
        mtlVertexDescriptor.attributes[VertexAttribute.texcoord.rawValue].bufferIndex = BufferIndex.meshGenerics.rawValue

        mtlVertexDescriptor.layouts[BufferIndex.meshPositions.rawValue].stride = 12
        mtlVertexDescriptor.layouts[BufferIndex.meshPositions.rawValue].stepRate = 1
        mtlVertexDescriptor.layouts[BufferIndex.meshPositions.rawValue].stepFunction = MTLVertexStepFunction.perVertex

        mtlVertexDescriptor.layouts[BufferIndex.meshGenerics.rawValue].stride = 8
        mtlVertexDescriptor.layouts[BufferIndex.meshGenerics.rawValue].stepRate = 1
        mtlVertexDescriptor.layouts[BufferIndex.meshGenerics.rawValue].stepFunction = MTLVertexStepFunction.perVertex

        return mtlVertexDescriptor
    }
    
    // Vertex descriptor without any UV info
    class func buildMetalVertexDescriptorNoUV() -> MTLVertexDescriptor {
        // Create a Metal vertex descriptor specifying how vertices will by laid out for input into our render
        //   pipeline and how we'll layout our Model IO vertices

        let mtlVertexDescriptor = MTLVertexDescriptor()

        mtlVertexDescriptor.attributes[VertexAttribute.position.rawValue].format = MTLVertexFormat.float3
        mtlVertexDescriptor.attributes[VertexAttribute.position.rawValue].offset = 0
        mtlVertexDescriptor.attributes[VertexAttribute.position.rawValue].bufferIndex = BufferIndex.meshPositions.rawValue

        mtlVertexDescriptor.layouts[BufferIndex.meshPositions.rawValue].stride = 12
        mtlVertexDescriptor.layouts[BufferIndex.meshPositions.rawValue].stepRate = 1
        mtlVertexDescriptor.layouts[BufferIndex.meshPositions.rawValue].stepFunction = MTLVertexStepFunction.perVertex

        return mtlVertexDescriptor
    }

    // Generic render pipeline, used for the wireframe rendering.
    class func buildRenderPipelineWithDevice(device: MTLDevice,
                                             mtlVertexDescriptor: MTLVertexDescriptor,
                                             colorFormat: MTLPixelFormat,
                                             depthFormat: MTLPixelFormat,
                                             viewCount: Int,
                                             vertexShaderName: String,
                                             fragmentShaderName: String) throws -> MTLRenderPipelineState {
        /// Build a render state pipeline object

        let library = device.makeDefaultLibrary()

        let vertexFunction = library?.makeFunction(name: vertexShaderName)
        let fragmentFunction = library?.makeFunction(name: fragmentShaderName)

        let pipelineDescriptor = MTLRenderPipelineDescriptor()
        pipelineDescriptor.label = "RenderPipeline"
        pipelineDescriptor.vertexFunction = vertexFunction
        pipelineDescriptor.fragmentFunction = fragmentFunction
        pipelineDescriptor.vertexDescriptor = mtlVertexDescriptor

        pipelineDescriptor.colorAttachments[0].pixelFormat = colorFormat
        pipelineDescriptor.colorAttachments[0].isBlendingEnabled = true
        pipelineDescriptor.colorAttachments[0].rgbBlendOperation = .add
        pipelineDescriptor.colorAttachments[0].alphaBlendOperation = .add
        pipelineDescriptor.colorAttachments[0].sourceRGBBlendFactor = .sourceAlpha
        pipelineDescriptor.colorAttachments[0].sourceAlphaBlendFactor = .sourceAlpha
        pipelineDescriptor.colorAttachments[0].destinationRGBBlendFactor = .oneMinusSourceAlpha
        pipelineDescriptor.colorAttachments[0].destinationAlphaBlendFactor = .oneMinusSourceAlpha
        
        pipelineDescriptor.depthAttachmentPixelFormat = depthFormat

        pipelineDescriptor.maxVertexAmplificationCount = viewCount
        
        return try device.makeRenderPipelineState(descriptor: pipelineDescriptor)
    }
    
    // Copy/"passthrough" pipeline for transferring from an offscreen MTLTexture
    // to the final RealityKit MTLTexture.
    func buildCopyPipelineWithDevice(device: MTLDevice,
                                             colorFormat: MTLPixelFormat,
                                             viewCount: Int,
                                             vrrScreenSize: MTLSize?,
                                             vrrPhysSize: MTLSize?,
                                             vertexShaderName: String,
                                             fragmentShaderName: String) throws -> MTLRenderPipelineState {
        /// Build a render state pipeline object

        let library = device.makeDefaultLibrary()
        
        let fragmentConstants = MTLFunctionConstantValues()
        let settings = ALVRClientApp.gStore.settings
        if #available(visionOS 2.0, *) {
            chromaKeyEnabled = settings.chromaKeyEnabled
        }
        else {
            chromaKeyEnabled = settings.chromaKeyEnabled && isRealityKit
        }
        chromaKeyColor = simd_float3(settings.chromaKeyColorR, settings.chromaKeyColorG, settings.chromaKeyColorB)
        chromaKeyLerpDistRange = simd_float2(settings.chromaKeyDistRangeMin, settings.chromaKeyDistRangeMax)

        var mutVrrScreenSize = simd_float2(Float(vrrScreenSize?.width ?? 1), Float(vrrScreenSize?.height ?? 1))
        var mutVrrPhysSize = simd_float2(Float(vrrPhysSize?.width ?? 1), Float(vrrPhysSize?.height ?? 1))
        var chromaKeyColorLinear = NonlinearToLinearRGB(chromaKeyColor)
        fragmentConstants.setConstantValue(&chromaKeyEnabled, type: .bool, index: ALVRFunctionConstant.chromaKeyEnabled.rawValue)
        fragmentConstants.setConstantValue(&chromaKeyColorLinear, type: .float3, index: ALVRFunctionConstant.chromaKeyColor.rawValue)
        fragmentConstants.setConstantValue(&chromaKeyLerpDistRange, type: .float2, index: ALVRFunctionConstant.chromaKeyLerpDistRange.rawValue)
        fragmentConstants.setConstantValue(&isRealityKit, type: .bool, index: ALVRFunctionConstant.realityKitEnabled.rawValue)
        fragmentConstants.setConstantValue(&mutVrrScreenSize, type: .float2, index: ALVRFunctionConstant.vrrScreenSize.rawValue)
        fragmentConstants.setConstantValue(&mutVrrPhysSize, type: .float2, index: ALVRFunctionConstant.vrrPhysSize.rawValue)

        let vertexFunction = try! library?.makeFunction(name: vertexShaderName, constantValues: fragmentConstants)
        let fragmentFunction = try! library?.makeFunction(name: fragmentShaderName, constantValues: fragmentConstants)

        let pipelineDescriptor = MTLRenderPipelineDescriptor()
        pipelineDescriptor.label = "RenderPipeline"
        pipelineDescriptor.vertexFunction = vertexFunction
        pipelineDescriptor.fragmentFunction = fragmentFunction
        pipelineDescriptor.vertexDescriptor = mtlVertexDescriptorNoUV
<<<<<<< HEAD

        pipelineDescriptor.colorAttachments[0].pixelFormat = colorFormat
        pipelineDescriptor.colorAttachments[0].isBlendingEnabled = false

=======

        pipelineDescriptor.colorAttachments[0].pixelFormat = colorFormat
        pipelineDescriptor.colorAttachments[0].isBlendingEnabled = false

>>>>>>> a64a6e47
        pipelineDescriptor.maxVertexAmplificationCount = viewCount
        
        return try device.makeRenderPipelineState(descriptor: pipelineDescriptor)
    }
    
    // Depth-only renderer, for correcting after overlay render just so Apple's compositor isn't annoying about it
    class func buildRenderPipelineForVideoFrameDepthWithDevice(device: MTLDevice,
                                                          mtlVertexDescriptor: MTLVertexDescriptor,
                                                          colorFormat: MTLPixelFormat,
                                                          depthFormat: MTLPixelFormat,
                                                          viewCount: Int) throws -> MTLRenderPipelineState {
        /// Build a render state pipeline object

        let library = device.makeDefaultLibrary()

        let vertexFunction = library?.makeFunction(name: "videoFrameVertexShader")
        let fragmentFunction = library?.makeFunction(name: "videoFrameDepthFragmentShader")

        let pipelineDescriptor = MTLRenderPipelineDescriptor()
        pipelineDescriptor.label = "VideoFrameDepthRenderPipeline"
        pipelineDescriptor.vertexFunction = vertexFunction
        pipelineDescriptor.fragmentFunction = fragmentFunction
        //pipelineDescriptor.vertexDescriptor = mtlVertexDescriptor

        pipelineDescriptor.colorAttachments[0].pixelFormat = colorFormat
        pipelineDescriptor.depthAttachmentPixelFormat = depthFormat

        pipelineDescriptor.maxVertexAmplificationCount = viewCount
        
        return try device.makeRenderPipelineState(descriptor: pipelineDescriptor)
    }
    
    // Video frame renderer, incl my own YCbCr stage and/or Apple's 48 private YCbCr texture formats.
    func buildRenderPipelineForVideoFrameWithDevice(device: MTLDevice,
                                                          mtlVertexDescriptor: MTLVertexDescriptor,
                                                          colorFormat: MTLPixelFormat,
                                                          viewCount: Int,
                                                          foveationVars: FoveationVars,
                                                          variantName: String) throws -> MTLRenderPipelineState {
        

        let library = device.makeDefaultLibrary()
        let vertexFunction = library?.makeFunction(name: "videoFrameVertexShader")
        let fragmentConstants = FFR.makeFunctionConstants(foveationVars)
        
        let settings = ALVRClientApp.gStore.settings
        if #available(visionOS 2.0, *) {
            chromaKeyEnabled = settings.chromaKeyEnabled
        }
        else {
            chromaKeyEnabled = settings.chromaKeyEnabled && isRealityKit
        }
        chromaKeyColor = simd_float3(settings.chromaKeyColorR, settings.chromaKeyColorG, settings.chromaKeyColorB)
        chromaKeyLerpDistRange = simd_float2(settings.chromaKeyDistRangeMin, settings.chromaKeyDistRangeMax)

        var chromaKeyColorLinear = NonlinearToLinearRGB(chromaKeyColor)
        fragmentConstants.setConstantValue(&chromaKeyEnabled, type: .bool, index: ALVRFunctionConstant.chromaKeyEnabled.rawValue)
        fragmentConstants.setConstantValue(&chromaKeyColorLinear, type: .float3, index: ALVRFunctionConstant.chromaKeyColor.rawValue)
        fragmentConstants.setConstantValue(&chromaKeyLerpDistRange, type: .float2, index: ALVRFunctionConstant.chromaKeyLerpDistRange.rawValue)
        fragmentConstants.setConstantValue(&isRealityKit, type: .bool, index: ALVRFunctionConstant.realityKitEnabled.rawValue)
        fragmentConstants.setConstantValue(&encodingGamma, type: .float, index: ALVRFunctionConstant.encodingGamma.rawValue)
        fragmentConstants.setConstantValue(&currentYuvTransform.columns.0, type: .float4, index: ALVRFunctionConstant.encodingYUVTransform0.rawValue)
        fragmentConstants.setConstantValue(&currentYuvTransform.columns.1, type: .float4, index: ALVRFunctionConstant.encodingYUVTransform1.rawValue)
        fragmentConstants.setConstantValue(&currentYuvTransform.columns.2, type: .float4, index: ALVRFunctionConstant.encodingYUVTransform2.rawValue)
        fragmentConstants.setConstantValue(&currentYuvTransform.columns.3, type: .float4, index: ALVRFunctionConstant.encodingYUVTransform3.rawValue)
        
        let fragmentFunction = try library?.makeFunction(name: "videoFrameFragmentShader_" + variantName, constantValues: fragmentConstants)

        let pipelineDescriptor = MTLRenderPipelineDescriptor()
        pipelineDescriptor.label = "VideoFrameRenderPipeline_" + variantName
        pipelineDescriptor.vertexFunction = vertexFunction
        pipelineDescriptor.fragmentFunction = fragmentFunction
        //pipelineDescriptor.vertexDescriptor = mtlVertexDescriptor

        pipelineDescriptor.colorAttachments[0].pixelFormat = colorFormat

        pipelineDescriptor.maxVertexAmplificationCount = viewCount
        
        return try device.makeRenderPipelineState(descriptor: pipelineDescriptor)
    }

    // Advances the uniform buffer for the next frame, values can be written to `uniforms`
    // after this is called.
    private func updateDynamicBufferState() {
        /// Update the state of our uniform buffers before rendering

        uniformBufferIndex = (uniformBufferIndex + 1) % maxBuffersInFlight
        uniformBufferOffset = alignedUniformsSize * uniformBufferIndex
        uniforms = UnsafeMutableRawPointer(dynamicUniformBuffer.contents() + uniformBufferOffset).bindMemory(to:UniformsArray.self, capacity:1)
    }
    
    // Advances the Plane uniform buffer, values can be written to `planeUniforms`
    // after this is called.
    private func selectNextPlaneUniformBuffer() {
        /// Update the state of our uniform buffers before rendering

        planeUniformBufferIndex = (planeUniformBufferIndex + 1) % maxPlanesDrawn
        planeUniformBufferOffset = alignedPlaneUniformSize * planeUniformBufferIndex
        planeUniforms = UnsafeMutableRawPointer(dynamicPlaneUniformBuffer.contents() + planeUniformBufferOffset).bindMemory(to:PlaneUniform.self, capacity:1)
    }

    // Writes FOV/tangents/etc information to the uniform buffer.
    private func updateGameStateForVideoFrame(_ whichIdx: Int, drawable: LayerRenderer.Drawable?, viewTransforms: [simd_float4x4], viewTangents: [simd_float4], nearZ: Double, farZ: Double, framePose: simd_float4x4, simdDeviceAnchor: simd_float4x4) {
        let settings = ALVRClientApp.gStore.settings
        func uniforms(forViewIndex viewIndex: Int) -> Uniforms {
            let tangents = viewTangents[viewIndex]
            
            var framePoseNoTranslation = framePose
            var simdDeviceAnchorNoTranslation = simdDeviceAnchor
            framePoseNoTranslation.columns.3 = simd_float4(0.0, 0.0, 0.0, 1.0)
            simdDeviceAnchorNoTranslation.columns.3 = simd_float4(0.0, 0.0, 0.0, 1.0)
            let viewMatrix = (simdDeviceAnchor * viewTransforms[viewIndex]).inverse
            let viewMatrixFrame = (framePoseNoTranslation.inverse * simdDeviceAnchorNoTranslation * viewTransforms[viewIndex]).inverse
            let viewMatrixFrameRk = (framePoseNoTranslation.inverse * simdDeviceAnchorNoTranslation).inverse // RealityKit implicitly applies the view transforms when we draw the quad entity
            var projection = matrix_identity_float4x4
            if #available(visionOS 2.0, *), drawable != nil {
#if XCODE_BETA_16
                projection = drawable!.computeProjection(viewIndex: viewIndex)
#else
                let p = ProjectiveTransform3D(leftTangent: Double(tangents[0]),
                          rightTangent: Double(tangents[1]),
                          topTangent: Double(tangents[2]),
                          bottomTangent: Double(tangents[3]),
                          nearZ: nearZ,
                          farZ: farZ,
                          reverseZ: true)
                projection = matrix_float4x4(p)
#endif
            }
            else {
                let p = ProjectiveTransform3D(leftTangent: Double(tangents[0]),
                          rightTangent: Double(tangents[1]),
                          topTangent: Double(tangents[2]),
                          bottomTangent: Double(tangents[3]),
                          nearZ: nearZ,
                          farZ: farZ,
                          reverseZ: true)
                projection = matrix_float4x4(p)
            }
            return Uniforms(projectionMatrix: projection, modelViewMatrixFrame: isRealityKit ? viewMatrixFrameRk : viewMatrixFrame, modelViewMatrix: viewMatrix, tangents: tangents * (isRealityKit ? 1.0 : settings.fovRenderScale))
        }
        
        self.uniforms[0].uniforms.0 = uniforms(forViewIndex: 0)
        if viewTransforms.count > 1 {
            self.uniforms[0].uniforms.1 = uniforms(forViewIndex: 1)
        }
    }
    
    // Checks if eye tracking was secretly added, maybe, hard to know really.
    func checkEyes(drawable: LayerRenderer.Drawable) {
        print(drawable.colorTextures.first?.width as Any, drawable.colorTextures.first?.height as Any)
        print(drawable.views[0].transform - EventHandler.shared.viewTransforms[0])
        print(drawable.views[1].transform - EventHandler.shared.viewTransforms[1])
        if let vrr = drawable.rasterizationRateMaps.first {
            let eyeCenterX = Float(vrr.screenSize.width) / 2.0
            let eyeCenterY = Float(vrr.screenSize.height) / 2.0
            let physSizeL = vrr.physicalSize(layer: 0)
            let physCoordsL = vrr.physicalCoordinates(screenCoordinates: MTLCoordinate2D(x: eyeCenterX, y: eyeCenterY), layer: 0)
            
            let physSizeR = vrr.physicalSize(layer: 1)
            let physCoordsR = vrr.physicalCoordinates(screenCoordinates: MTLCoordinate2D(x: eyeCenterX, y: eyeCenterY), layer: 1)
            
<<<<<<< HEAD
            print(Float(physCoordsL.x) / Float(physSizeL.width), Float(physCoordsL.y) / Float(physSizeL.height), ":::", Float(physCoordsR.x) / Float(physSizeR.width), Float(physCoordsR.y) / Float(physSizeR.height))
=======
            print(physSizeL, physSizeR, vrr.screenSize.width, vrr.screenSize.height, ":::", Float(physCoordsL.x) / Float(physSizeL.width), Float(physCoordsL.y) / Float(physSizeL.height), ":::", Float(physCoordsR.x) / Float(physSizeR.width), Float(physCoordsR.y) / Float(physSizeR.height))
>>>>>>> a64a6e47
        }
    }
    
    // Adjust view transforms for debugging various issues.
    func fixTransform(_ transform: simd_float4x4) -> simd_float4x4 {
        //var out = matrix_identity_float4x4
        //out.columns.3 = transform.columns.3
        //out.columns.3.w = 1.0
        return transform
    }
    
    // Adjusts view tangents for debugging various issues.
    func fixTangents(_ tangents: simd_float4) -> simd_float4 {
        return tangents
    }

    // Render the frame, only used in MetalClientSystem renderer.
    func renderFrame() {
        /// Per frame updates hare
        EventHandler.shared.framesRendered += 1
        EventHandler.shared.totalFramesRendered += 1
        var streamingActiveForFrame = EventHandler.shared.streamingActive
        var isReprojected = false
        
        var queuedFrame:QueuedFrame? = nil
        
        guard let frame = layerRenderer!.queryNextFrame() else { return }
        guard let timing = frame.predictTiming() else { return }
        
        frame.startUpdate()
        frame.endUpdate()
        LayerRenderer.Clock().wait(until: timing.optimalInputTime)
        frame.startSubmission()
        
        roundTripRenderTime = CACurrentMediaTime() - lastRoundTripRenderTimestamp
        lastRoundTripRenderTimestamp = CACurrentMediaTime()
        
        let startPollTime = CACurrentMediaTime()
        while true {
            sched_yield()
            
            // If visionOS skipped our last frame, let the queue fill up a bit
            if EventHandler.shared.lastQueuedFrame != nil {
                if EventHandler.shared.lastQueuedFrame!.timestamp != EventHandler.shared.lastSubmittedTimestamp && EventHandler.shared.frameQueue.count < 2 {
                    queuedFrame = EventHandler.shared.lastQueuedFrame
                    EventHandler.shared.framesRendered -= 1
                    isReprojected = false
                    break
                }
            }
            
            objc_sync_enter(EventHandler.shared.frameQueueLock)
            queuedFrame = EventHandler.shared.frameQueue.count > 0 ? EventHandler.shared.frameQueue.removeFirst() : nil
            objc_sync_exit(EventHandler.shared.frameQueueLock)
            if queuedFrame != nil {
                break
            }
            
            if CACurrentMediaTime() - startPollTime > 0.005 {
                //EventHandler.shared.framesRendered -= 1
                break
            }
        }
        
        // Recycle old frame with old timestamp/anchor (visionOS doesn't do timewarp for us?)
        if queuedFrame == nil && EventHandler.shared.lastQueuedFrame != nil {
            //print("Using last frame...")
            queuedFrame = EventHandler.shared.lastQueuedFrame
            EventHandler.shared.framesRendered -= 1
            isReprojected = true
        }
        
        if queuedFrame == nil && streamingActiveForFrame {
            streamingActiveForFrame = false
        }
        let renderingStreaming = streamingActiveForFrame && queuedFrame != nil
        
        guard let commandBuffer = commandQueue.makeCommandBuffer() else {
            fatalError("Failed to create command buffer")
        }
        
        guard let drawable = frame.queryDrawable() else {
            if queuedFrame != nil {
                EventHandler.shared.lastQueuedFrame = queuedFrame
            }
            return
        }
        
<<<<<<< HEAD
        // HACK: for some reason Apple's view transforms' positional component has this really weird drift downwards at the start.
        // It seems to drift from the correct position, to an incorrect position 2.6cm away.
        // Unfortunately, for gazes to be accurate we need to know the real eye positions, so we grab this quickly at the start.
        if WorldTracker.shared.averageViewTransformPositionalComponent == simd_float3() {
            var averageViewTransformPositionalComponent = simd_float4()
            for view in drawable.views {
                averageViewTransformPositionalComponent += view.transform.columns.3
            }
            
            averageViewTransformPositionalComponent /= Float(drawable.views.count)
            averageViewTransformPositionalComponent.w = 0.0
            
            WorldTracker.shared.averageViewTransformPositionalComponent = averageViewTransformPositionalComponent.asFloat3()
#if !targetEnvironment(simulator)
            print("Average offset shared between eyes:", WorldTracker.shared.averageViewTransformPositionalComponent)
#endif
        }
        
        if queuedFrame != nil && EventHandler.shared.lastSubmittedTimestamp != queuedFrame!.timestamp {
            alvr_report_compositor_start(queuedFrame!.timestamp)
=======
        let nalViewsPtr = UnsafeMutablePointer<AlvrViewParams>.allocate(capacity: 2)
        defer { nalViewsPtr.deallocate() }
        
        if queuedFrame != nil && !queuedFrame!.viewParamsValid /*&& EventHandler.shared.lastSubmittedTimestamp != queuedFrame!.timestamp*/ {
            alvr_report_compositor_start(queuedFrame!.timestamp, nalViewsPtr)
            queuedFrame = QueuedFrame(imageBuffer: queuedFrame!.imageBuffer, timestamp: queuedFrame!.timestamp, viewParamsValid: true, viewParams: [nalViewsPtr[0], nalViewsPtr[1]])
>>>>>>> a64a6e47
        }

        if EventHandler.shared.alvrInitialized && streamingActiveForFrame {
            let settings = ALVRClientApp.gStore.settings
            let ipd = drawable.views.count > 1 ? simd_length(drawable.views[0].transform.columns.3 - drawable.views[1].transform.columns.3) : 0.063
            if abs(EventHandler.shared.lastIpd - ipd) > 0.001 {
                print("Send view config")
                
                if EventHandler.shared.lastIpd != -1 {
                    print("IPD changed!", EventHandler.shared.lastIpd, "->", ipd)
                }
                else {
                    print("IPD is", ipd)
                    EventHandler.shared.framesRendered = 0
                    lastReconfigureTime = CACurrentMediaTime()
                    
                    let rebuildThread = Thread {
                        self.rebuildRenderPipelines()
                    }
                    rebuildThread.name = "Rebuild Render Pipelines Thread"
                    rebuildThread.start()
                }
                let leftAngles = atan(drawable.views[0].tangents * settings.fovRenderScale)
                let rightAngles = drawable.views.count > 1 ? atan(drawable.views[1].tangents * settings.fovRenderScale) : leftAngles
                let leftFov = AlvrFov(left: -leftAngles.x, right: leftAngles.y, up: leftAngles.z, down: -leftAngles.w)
                let rightFov = AlvrFov(left: -rightAngles.x, right: rightAngles.y, up: rightAngles.z, down: -rightAngles.w)
                EventHandler.shared.viewFovs = [leftFov, rightFov]
                EventHandler.shared.viewTransforms = [fixTransform(drawable.views[0].transform), drawable.views.count > 1 ? fixTransform(drawable.views[1].transform) : fixTransform(drawable.views[0].transform)]
                EventHandler.shared.lastIpd = ipd
                
<<<<<<< HEAD
                if #unavailable(visionOS 2.0) {
                    for i in 0..<EventHandler.shared.viewTransforms.count {
                       EventHandler.shared.viewTransforms[i].columns.3 -= WorldTracker.shared.averageViewTransformPositionalComponent.asFloat4()
                    }
                    
                    var averageViewTransformPositionalComponent = simd_float4()
                    for view in drawable.views {
                        averageViewTransformPositionalComponent += view.transform.columns.3
                    }
                    
                    // HACK: for some reason Apple's view transforms' positional component has this really weird drift downwards at the start.
                    // It seems to drift from the correct position, to an incorrect position 2.6cm away.
                    // For consistency, we take the first transform and use that.
                    averageViewTransformPositionalComponent /= Float(drawable.views.count)
                    averageViewTransformPositionalComponent.w = 0.0
                
                
                    for i in 0..<EventHandler.shared.viewTransforms.count {
                       EventHandler.shared.viewTransforms[i].columns.3 -= averageViewTransformPositionalComponent
                       EventHandler.shared.viewTransforms[i].columns.3 += WorldTracker.shared.averageViewTransformPositionalComponent.asFloat4()
                    }
                }
            }
            
            var needsPipelineRebuild = false
            if let otherSettings = Settings.getAlvrSettings() {
                if otherSettings.video.encoderConfig.encodingGamma != encodingGamma {
                    needsPipelineRebuild = true
                }
=======
                WorldTracker.shared.sendViewParams(viewTransforms:  EventHandler.shared.viewTransforms, viewFovs: EventHandler.shared.viewFovs)
            }
            
            var needsPipelineRebuild = false
            if EventHandler.shared.encodingGamma != encodingGamma {
                needsPipelineRebuild = true
>>>>>>> a64a6e47
            }
            
            if CACurrentMediaTime() - lastReconfigureTime > 1.0 && (settings.chromaKeyEnabled != chromaKeyEnabled || settings.chromaKeyColorR != chromaKeyColor.x || settings.chromaKeyColorG != chromaKeyColor.y || settings.chromaKeyColorB != chromaKeyColor.z || settings.chromaKeyDistRangeMin != chromaKeyLerpDistRange.x || settings.chromaKeyDistRangeMax != chromaKeyLerpDistRange.y) {
                lastReconfigureTime = CACurrentMediaTime()
                needsPipelineRebuild = true
            }
            
            if let videoFormat = EventHandler.shared.videoFormat {
                let nextYuvTransform = VideoHandler.getYUVTransformForVideoFormat(videoFormat)
                if nextYuvTransform != currentYuvTransform {
                    needsPipelineRebuild = true
                }
                currentYuvTransform = nextYuvTransform
            }
            
            if needsPipelineRebuild {
                lastReconfigureTime = CACurrentMediaTime()
                let rebuildThread = Thread {
                    self.rebuildRenderPipelines()
                }
                rebuildThread.name = "Rebuild Render Pipelines Thread"
                rebuildThread.start()
            }
        }
        
        //checkEyes(drawable: drawable)
        
        objc_sync_enter(EventHandler.shared.frameQueueLock)
        EventHandler.shared.framesSinceLastDecode += 1
        objc_sync_exit(EventHandler.shared.frameQueueLock)
        
<<<<<<< HEAD
=======
        if queuedFrame != nil && !queuedFrame!.viewParamsValid {
            print("aaaaaaaa bad view params")
        }
        
>>>>>>> a64a6e47
        let vsyncTime = LayerRenderer.Clock.Instant.epoch.duration(to: drawable.frameTiming.presentationTime).timeInterval
        let vsyncTimeNs = UInt64(vsyncTime * Double(NSEC_PER_SEC))
        let framePreviouslyPredictedPose = queuedFrame != nil ? WorldTracker.shared.convertSteamVRViewPose(queuedFrame!.viewParams) : nil
        
        // Do NOT move this, just in case, because DeviceAnchor is wonkey and every DeviceAnchor mutates each other.
        if EventHandler.shared.alvrInitialized && EventHandler.shared.lastIpd != -1 {
            if #available(visionOS 2.0, *) {
                EventHandler.shared.viewTransforms = [fixTransform(drawable.views[0].transform), drawable.views.count > 1 ? fixTransform(drawable.views[1].transform) : fixTransform(drawable.views[0].transform)]
            }
            // TODO: I suspect Apple changes view transforms every frame to account for pupil swim, figure out how to fit the latest view transforms in?
            // Since pupil swim is purely an axial thing, maybe we can just timewarp the view transforms as well idk
            let viewFovs = EventHandler.shared.viewFovs
            let viewTransforms = EventHandler.shared.viewTransforms
            
<<<<<<< HEAD
            let targetTimestamp = vsyncTime + (Double(min(alvr_get_head_prediction_offset_ns(), WorldTracker.maxPrediction)) / Double(NSEC_PER_SEC))
            let reportedTargetTimestamp = vsyncTime
            var anchorTimestamp = vsyncTime + (Double(min(alvr_get_head_prediction_offset_ns(), WorldTracker.maxPrediction)) / Double(NSEC_PER_SEC))//LayerRenderer.Clock.Instant.epoch.duration(to: drawable.frameTiming.trackableAnchorTime).timeInterval
            if #available(visionOS 2.0, *) {
                //anchorTimestamp = LayerRenderer.Clock.Instant.epoch.duration(to: drawable.frameTiming.trackableAnchorTime).timeInterval
=======
            let targetTimestamp = vsyncTime// + (Double(min(alvr_get_head_prediction_offset_ns(), WorldTracker.maxPrediction)) / Double(NSEC_PER_SEC))
            let reportedTargetTimestamp = vsyncTime
            var anchorTimestamp = vsyncTime// + (Double(min(alvr_get_head_prediction_offset_ns(), WorldTracker.maxPrediction)) / Double(NSEC_PER_SEC))//LayerRenderer.Clock.Instant.epoch.duration(to: drawable.frameTiming.trackableAnchorTime).timeInterval
            
            if !ALVRClientApp.gStore.settings.targetHandsAtRoundtripLatency {
                if #available(visionOS 2.0, *) {
                    anchorTimestamp = LayerRenderer.Clock.Instant.epoch.duration(to: drawable.frameTiming.trackableAnchorTime).timeInterval
                }
                else {
                    anchorTimestamp = LayerRenderer.Clock.Instant.epoch.duration(to: drawable.frameTiming.renderingDeadline).timeInterval
                }
>>>>>>> a64a6e47
            }
            
            WorldTracker.shared.sendTracking(viewTransforms: viewTransforms, viewFovs: viewFovs, targetTimestamp: targetTimestamp, reportedTargetTimestamp: reportedTargetTimestamp, anchorTimestamp: anchorTimestamp, delay: 0.0)
        }
        
        let deviceAnchor = WorldTracker.shared.worldTracking.queryDeviceAnchor(atTimestamp: vsyncTime)
        drawable.deviceAnchor = deviceAnchor
        
        commandBuffer.addCompletedHandler { (_ commandBuffer)-> Swift.Void in
            if EventHandler.shared.alvrInitialized && queuedFrame != nil && EventHandler.shared.lastSubmittedTimestamp != queuedFrame?.timestamp {
                let currentTimeNs = UInt64(CACurrentMediaTime() * Double(NSEC_PER_SEC))
                //print("Finished:", queuedFrame!.timestamp)
                alvr_report_submit(queuedFrame!.timestamp, vsyncTimeNs &- currentTimeNs)
                EventHandler.shared.lastSubmittedTimestamp = queuedFrame!.timestamp
            }
        }
        
        // List of reasons to not display a frame
        var frameIsSuitableForDisplaying = true
        //print(EventHandler.shared.lastIpd, WorldTracker.shared.worldTrackingAddedOriginAnchor, EventHandler.shared.framesRendered)
        if EventHandler.shared.lastIpd == -1 || EventHandler.shared.framesRendered < 90 {
            // Don't show frame if we haven't sent the view config and received frames
            // with that config applied.
            frameIsSuitableForDisplaying = false
            print("IPD is bad, no frame")
        }
        if !WorldTracker.shared.worldTrackingAddedOriginAnchor && EventHandler.shared.framesRendered < 300 {
            // Don't show frame if we haven't figured out our origin yet.
            frameIsSuitableForDisplaying = false
            print("Origin is bad, no frame")
        }
        if EventHandler.shared.videoFormat == nil {
            frameIsSuitableForDisplaying = false
            print("Missing video format, no frame")
        }
        
        // TODO: check layerRenderer.configuration.layout == .layered ?
        let viewports = drawable.views.map { $0.textureMap.viewport }
        let rasterizationRateMap = drawable.rasterizationRateMaps.first
        let viewTransforms = drawable.views.map { $0.transform }
        let viewTangents = drawable.views.map { $0.tangents }
        let nearZ =  Double(drawable.depthRange.y)
        let farZ = Double(drawable.depthRange.x)
<<<<<<< HEAD
        let simdDeviceAnchor = deviceAnchor?.originFromAnchorTransform ?? matrix_identity_float4x4
=======
        let simdDeviceAnchor = WorldTracker.shared.floorCorrectionTransform.asFloat4x4() * (deviceAnchor?.originFromAnchorTransform ?? matrix_identity_float4x4)
>>>>>>> a64a6e47
        let framePose = framePreviouslyPredictedPose ?? matrix_identity_float4x4
        
        if renderingStreaming && frameIsSuitableForDisplaying && queuedFrame != nil {
            //print("render")
            if let encoder = beginRenderStreamingFrame(0, commandBuffer: commandBuffer, renderTargetColor: drawable.colorTextures[0], renderTargetDepth: drawable.depthTextures[0], viewports: viewports, viewTransforms: viewTransforms, viewTangents: viewTangents, nearZ: nearZ, farZ: farZ, rasterizationRateMap: rasterizationRateMap, queuedFrame: queuedFrame, framePose: framePose, simdDeviceAnchor: simdDeviceAnchor, drawable: drawable) {
                renderStreamingFrame(0, commandBuffer: commandBuffer, renderEncoder: encoder, renderTargetColor: drawable.colorTextures[0], renderTargetDepth: drawable.depthTextures[0], viewports: viewports, viewTransforms: viewTransforms, viewTangents: viewTangents, nearZ: nearZ, farZ: farZ, rasterizationRateMap: rasterizationRateMap, framePose: framePose, simdDeviceAnchor: simdDeviceAnchor)
                endRenderStreamingFrame(renderEncoder: encoder)
            }
            renderStreamingFrameOverlays(0, commandBuffer: commandBuffer, renderTargetColor: drawable.colorTextures[0], renderTargetDepth: drawable.depthTextures[0], viewports: viewports, viewTransforms: viewTransforms, viewTangents: viewTangents, nearZ: nearZ, farZ: farZ, rasterizationRateMap: rasterizationRateMap, queuedFrame: queuedFrame, framePose: framePose, simdDeviceAnchor: simdDeviceAnchor, drawable: drawable)
            
            if isReprojected && useApplesReprojection {
                LayerRenderer.Clock().wait(until: drawable.frameTiming.renderingDeadline)
            }
            if isReprojected {
                reprojectedFramesInARow += 1
                if reprojectedFramesInARow > 90 {
                    fadeInOverlayAlpha += 0.02
                }
            }
            else {
                reprojectedFramesInARow = 0
                fadeInOverlayAlpha -= 0.02
            }
        }
        else
        {
            reprojectedFramesInARow = 0;

<<<<<<< HEAD
            let noFramePose = WorldTracker.shared.worldTracking.queryDeviceAnchor(atTimestamp: vsyncTime)?.originFromAnchorTransform ?? matrix_identity_float4x4
=======
            let noFramePose = simdDeviceAnchor
>>>>>>> a64a6e47
            // TODO: draw a cool loading logo
            renderNothing(0, commandBuffer: commandBuffer, renderTargetColor: drawable.colorTextures[0], renderTargetDepth: drawable.depthTextures[0], viewports: viewports, viewTransforms: viewTransforms, viewTangents: viewTangents, nearZ: nearZ, farZ: farZ, rasterizationRateMap: rasterizationRateMap, queuedFrame: queuedFrame, framePose: noFramePose, simdDeviceAnchor: simdDeviceAnchor, drawable: drawable)
            
            if EventHandler.shared.totalFramesRendered > 300 {
                fadeInOverlayAlpha += 0.02
            }
            
            renderOverlay(commandBuffer: commandBuffer, renderTargetColor: drawable.colorTextures[0], renderTargetDepth: drawable.depthTextures[0], viewports: viewports, viewTransforms: viewTransforms, viewTangents: viewTangents, nearZ: nearZ, farZ: farZ, rasterizationRateMap: rasterizationRateMap, queuedFrame: queuedFrame, framePose: noFramePose, simdDeviceAnchor: simdDeviceAnchor)
            if !isRealityKit {
                renderStreamingFrameDepth(commandBuffer: commandBuffer, renderTargetColor: drawable.colorTextures[0], renderTargetDepth: drawable.depthTextures[0], viewports: viewports, viewTransforms: viewTransforms, viewTangents: viewTangents, nearZ: nearZ, farZ: farZ, rasterizationRateMap: rasterizationRateMap, queuedFrame: queuedFrame)
            }
        }
        
        coolPulsingColorsTime += 0.005
        if coolPulsingColorsTime > 4.0 {
            coolPulsingColorsTime = 0.0
        }
        
        if fadeInOverlayAlpha > 1.0 {
            fadeInOverlayAlpha = 1.0
        }
        if fadeInOverlayAlpha < 0.0 {
            fadeInOverlayAlpha = 0.0
        }
        
        drawable.encodePresent(commandBuffer: commandBuffer)
        commandBuffer.commit()
        frame.endSubmission()
        
        EventHandler.shared.lastQueuedFrame = queuedFrame
        EventHandler.shared.lastQueuedFramePose = framePreviouslyPredictedPose
    }
    
    // Pulse the wireframe between cyan and blue.
    func coolPulsingColor() -> simd_float4 {
        // Color picked from the ALVR logo
        let lightColor = simd_float4(0.05624, 0.73124, 0.75999, 1.0)
        let darkColor = simd_float4(0.01305, 0.26223, 0.63828, 1.0)
        var switchingFnT: Float = 0.0 // hold on light
        
        if coolPulsingColorsTime >= 1.0 && coolPulsingColorsTime < 2.0 {
            switchingFnT = coolPulsingColorsTime - 1.0 // light -> dark
        }
        else if coolPulsingColorsTime >= 2.0 && coolPulsingColorsTime < 3.0 {
            switchingFnT = 1.0 // hold on dark
        }
        else if coolPulsingColorsTime >= 3.0 && coolPulsingColorsTime < 4.0 {
            switchingFnT = coolPulsingColorsTime - 2.0 // dark -> light
        }

        var switchingFn = sin(switchingFnT * Float.pi * 0.5)
        if coolPulsingColorsTime >= 4.0 {
            switchingFn = 0.0
        }
        return simd_mix(lightColor, darkColor, simd_float4(repeating: switchingFn))
    }
    
    // Can draw planes with debug colors, or with a subtle transparency change based on the type.
    func planeToColor(plane: PlaneAnchor) -> simd_float4 {
        let planeAlpha = fadeInOverlayAlpha
        var subtleChange = 0.75 + ((Float(plane.id.hashValue & 0xFF) / Float(0xff)) * 0.25)
        
        if drawPlanesWithInformedColors {
            switch(plane.classification) {
                case .ceiling: // #62ea80
                    return simd_float4(0.3843137254901961, 0.9176470588235294, 0.5019607843137255, 1.0) * subtleChange * planeAlpha
                case .door: // #1a5ff4
                    return simd_float4(0.10196078431372549, 0.37254901960784315, 0.9568627450980393, 1.0) * subtleChange * planeAlpha
                case .floor: // #bf6505
                    return simd_float4(0.7490196078431373, 0.396078431372549, 0.0196078431372549, 1.0) * subtleChange * planeAlpha
                case .seat: // #ef67af
                    return simd_float4(0.9372549019607843, 0.403921568627451, 0.6862745098039216, 1.0) * subtleChange * planeAlpha
                case .table: // #c937d3
                    return simd_float4(0.788235294117647, 0.21568627450980393, 0.8274509803921568, 1.0) * subtleChange * planeAlpha
                case .wall: // #dced5e
                    return simd_float4(0.8627450980392157, 0.9294117647058824, 0.3686274509803922, 1.0) * subtleChange * planeAlpha
                case .window: // #4aefce
                    return simd_float4(0.2901960784313726, 0.9372549019607843, 0.807843137254902, 1.0) * subtleChange * planeAlpha
                case .unknown: // #0e576b
                    return simd_float4(0.054901960784313725, 0.3411764705882353, 0.4196078431372549, 1.0) * subtleChange * planeAlpha
                case .undetermined: // #749606
                    return simd_float4(0.4549019607843137, 0.5882352941176471, 0.023529411764705882, 1.0) * subtleChange * planeAlpha
                default:
                    return simd_float4(1.0, 0.0, 0.0, 1.0) * subtleChange * planeAlpha // red
            }
        }
        else {
            if plane.classification == .ceiling {
                subtleChange *= 0.4
            }
            else if plane.classification == .wall {
                subtleChange *= 0.1
            }
            else if plane.classification == .floor {
                subtleChange *= 0.2
            }
            else if plane.classification == .seat {
                subtleChange *= 0.5
            }
            else {
                subtleChange = 0.01
            }
            return coolPulsingColor() * subtleChange * planeAlpha
        }
    }
    
    // Line color for a given ARKit Plane
    func planeToLineColor(plane: PlaneAnchor) -> simd_float4 {
        let planeAlpha = fadeInOverlayAlpha
        let subtleChange = 0.75 + ((Float(plane.id.hashValue & 0xFF) / Float(0xff)) * 0.25)
        
        if drawPlanesWithInformedColors {
            return planeToColor(plane: plane)
        }
        else {
            return coolPulsingColor() * subtleChange * planeAlpha
        }
    }
    
    // Only renders the frame depth, used to correct depth after the overlay is rendered
    // because Apple's Metal renderer is kinda weird about it.
    func renderStreamingFrameDepth(commandBuffer: MTLCommandBuffer, renderTargetColor: MTLTexture, renderTargetDepth: MTLTexture, viewports: [MTLViewport], viewTransforms: [simd_float4x4], viewTangents: [simd_float4], nearZ: Double, farZ: Double, rasterizationRateMap: MTLRasterizationRateMap?, queuedFrame: QueuedFrame?) {
        if currentRenderColorFormat != renderTargetColor.pixelFormat && isRealityKit {
            return
        }

        let renderPassDescriptor = MTLRenderPassDescriptor()
        renderPassDescriptor.colorAttachments[0].texture = renderTargetColor
        renderPassDescriptor.colorAttachments[0].loadAction = .load
        renderPassDescriptor.colorAttachments[0].storeAction = .dontCare
        renderPassDescriptor.colorAttachments[0].clearColor = MTLClearColor(red: 0.0, green: 0.0, blue: 0.0, alpha: chromaKeyEnabled ? 0.0 : 1.0)
        renderPassDescriptor.depthAttachment.texture = renderTargetDepth
        renderPassDescriptor.depthAttachment.loadAction = .clear
        renderPassDescriptor.depthAttachment.storeAction = .store
        renderPassDescriptor.depthAttachment.clearDepth = 0.000000001
        renderPassDescriptor.rasterizationRateMap = rasterizationRateMap
        
        renderPassDescriptor.renderTargetArrayLength = viewports.count
        
        /// Final pass rendering code here
        guard let renderEncoder = commandBuffer.makeRenderCommandEncoder(descriptor: renderPassDescriptor) else {
            fatalError("Failed to create render encoder")
        }
        
        renderEncoder.label = "Rerender depth"
        
        renderEncoder.pushDebugGroup("Draw ALVR Frame Depth")
        renderEncoder.setCullMode(.back)
        renderEncoder.setFrontFacing(.counterClockwise)
        renderEncoder.setRenderPipelineState(videoFrameDepthPipelineState)
        renderEncoder.setDepthStencilState(depthStateAlways)
<<<<<<< HEAD
        renderEncoder.setDepthClipMode(.clamp)
=======
#if !targetEnvironment(simulator)
        renderEncoder.setDepthClipMode(.clamp)
#endif
>>>>>>> a64a6e47
        
        renderEncoder.setVertexBuffer(dynamicUniformBuffer, offset:uniformBufferOffset, index: BufferIndex.uniforms.rawValue)
        
        renderEncoder.setViewports(viewports)
        
        if viewports.count > 1 {
            var viewMappings = (0..<viewports.count).map {
                MTLVertexAmplificationViewMapping(viewportArrayIndexOffset: UInt32($0),
                                                  renderTargetArrayIndexOffset: UInt32($0))
            }
            renderEncoder.setVertexAmplificationCount(viewports.count, viewMappings: &viewMappings)
        }
        
        renderEncoder.drawPrimitives(type: .triangleStrip, vertexStart: 0, vertexCount: 4)
        renderEncoder.popDebugGroup()
        renderEncoder.endEncoding()
    }
    
    // Clears the render target, nothing more nothing less.
    func renderNothing(_ whichIdx: Int, commandBuffer: MTLCommandBuffer, renderTargetColor: MTLTexture, renderTargetDepth: MTLTexture, viewports: [MTLViewport], viewTransforms: [simd_float4x4], viewTangents: [simd_float4], nearZ: Double, farZ: Double, rasterizationRateMap: MTLRasterizationRateMap?, queuedFrame: QueuedFrame?, framePose: simd_float4x4, simdDeviceAnchor: simd_float4x4, drawable: LayerRenderer.Drawable?) {
        if currentRenderColorFormat != renderTargetColor.pixelFormat && isRealityKit {
            return
        }
        self.updateDynamicBufferState()
        
        self.updateGameStateForVideoFrame(whichIdx, drawable: drawable, viewTransforms: viewTransforms, viewTangents: viewTangents, nearZ: nearZ, farZ: farZ, framePose: framePose, simdDeviceAnchor: simdDeviceAnchor)
        
        let renderPassDescriptor = MTLRenderPassDescriptor()
        renderPassDescriptor.colorAttachments[0].texture = renderTargetColor
        renderPassDescriptor.colorAttachments[0].loadAction = isRealityKit ? (whichIdx == 0 ? .clear : .load) : .clear 
        renderPassDescriptor.colorAttachments[0].storeAction = .store
        renderPassDescriptor.colorAttachments[0].clearColor = MTLClearColor(red: 0.0, green: 0.0, blue: 0.0, alpha: 0.0)
        renderPassDescriptor.depthAttachment.texture = renderTargetDepth
        renderPassDescriptor.depthAttachment.loadAction = .clear
        renderPassDescriptor.depthAttachment.storeAction = .store
        renderPassDescriptor.depthAttachment.clearDepth = 0.0
        renderPassDescriptor.rasterizationRateMap = rasterizationRateMap
        
        renderPassDescriptor.renderTargetArrayLength = viewports.count

        
        /// Final pass rendering code here
        guard let renderEncoder = commandBuffer.makeRenderCommandEncoder(descriptor: renderPassDescriptor) else {
            fatalError("Failed to create render encoder")
        }
        
        renderEncoder.label = "Rendering Nothing"
        
        renderEncoder.pushDebugGroup("Draw Nothing")
        renderEncoder.setCullMode(.back)
        renderEncoder.setFrontFacing(.counterClockwise)
        renderEncoder.setRenderPipelineState(videoFrameDepthPipelineState)
        renderEncoder.setDepthStencilState(depthStateAlways)
<<<<<<< HEAD
        renderEncoder.setDepthClipMode(.clamp)
=======
#if !targetEnvironment(simulator)
        renderEncoder.setDepthClipMode(.clamp)
#endif
>>>>>>> a64a6e47
        
        renderEncoder.setVertexBuffer(dynamicUniformBuffer, offset:uniformBufferOffset, index: BufferIndex.uniforms.rawValue)
        renderEncoder.setVertexBuffer(dynamicPlaneUniformBuffer, offset:planeUniformBufferOffset, index: BufferIndex.planeUniforms.rawValue) // unused
        
        renderEncoder.setViewports(viewports)
        
        if viewports.count > 1 {
            var viewMappings = (0..<viewports.count).map {
                MTLVertexAmplificationViewMapping(viewportArrayIndexOffset: UInt32($0),
                                                  renderTargetArrayIndexOffset: UInt32($0))
            }
            renderEncoder.setVertexAmplificationCount(viewports.count, viewMappings: &viewMappings)
        }
        
        renderEncoder.setVertexBuffer(fullscreenQuadBuffer, offset: 0, index: VertexAttribute.position.rawValue)
        renderEncoder.setVertexBuffer(fullscreenQuadBuffer, offset: (3*4)*4, index: VertexAttribute.texcoord.rawValue)
        renderEncoder.drawPrimitives(type: .triangleStrip, vertexStart: 0, vertexCount: 4)
        
        renderEncoder.endEncoding()
    }
    
    // Renders a wireframe overlay on top of the existing video frame (or nothing)
    func renderOverlay(commandBuffer: MTLCommandBuffer, renderTargetColor: MTLTexture, renderTargetDepth: MTLTexture, viewports: [MTLViewport], viewTransforms: [simd_float4x4], viewTangents: [simd_float4], nearZ: Double, farZ: Double, rasterizationRateMap: MTLRasterizationRateMap?, queuedFrame: QueuedFrame?, framePose: simd_float4x4, simdDeviceAnchor: simd_float4x4)
    {
        if currentRenderColorFormat != renderTargetColor.pixelFormat && isRealityKit {
            return
        }
        // Toss out the depth buffer, keep colors
        let renderPassDescriptor = MTLRenderPassDescriptor()
        renderPassDescriptor.colorAttachments[0].texture = renderTargetColor
        renderPassDescriptor.colorAttachments[0].loadAction = .load
        renderPassDescriptor.colorAttachments[0].storeAction = .store
        renderPassDescriptor.colorAttachments[0].clearColor = MTLClearColor(red: 0.0, green: 0.0, blue: 0.0, alpha: 0.0)
        renderPassDescriptor.depthAttachment.texture = renderTargetDepth
        renderPassDescriptor.depthAttachment.loadAction = .clear
        renderPassDescriptor.depthAttachment.storeAction = .dontCare
        renderPassDescriptor.depthAttachment.clearDepth = 0.0
        renderPassDescriptor.rasterizationRateMap = rasterizationRateMap
        
        renderPassDescriptor.renderTargetArrayLength = viewports.count
        
        guard let renderEncoder = commandBuffer.makeRenderCommandEncoder(descriptor: renderPassDescriptor) else {
            fatalError("Failed to create render encoder")
        }
        renderEncoder.label = "Plane Render Encoder"
        renderEncoder.pushDebugGroup("Draw planes")
        renderEncoder.setCullMode(.back)
        renderEncoder.setFrontFacing(.counterClockwise)
        renderEncoder.setViewports(viewports)
        renderEncoder.setVertexBuffer(dynamicUniformBuffer, offset:uniformBufferOffset, index: BufferIndex.uniforms.rawValue)
        renderEncoder.setVertexBuffer(dynamicPlaneUniformBuffer, offset:planeUniformBufferOffset, index: BufferIndex.planeUniforms.rawValue) // unused
        
        if viewports.count > 1 {
            var viewMappings = (0..<viewports.count).map {
                MTLVertexAmplificationViewMapping(viewportArrayIndexOffset: UInt32($0),
                                                  renderTargetArrayIndexOffset: UInt32($0))
            }
            renderEncoder.setVertexAmplificationCount(viewports.count, viewMappings: &viewMappings)
        }
        
        renderEncoder.setRenderPipelineState(pipelineState)
        renderEncoder.setDepthStencilState(depthStateGreater)
<<<<<<< HEAD
        renderEncoder.setDepthClipMode(.clamp)
        
=======
#if !targetEnvironment(simulator)
        renderEncoder.setDepthClipMode(.clamp)
#endif

>>>>>>> a64a6e47
        WorldTracker.shared.lockPlaneAnchors()
        
        // Render planes
        var firstBind = true
        for plane in WorldTracker.shared.planeAnchors {
            let plane = plane.value
            let faces = plane.geometry.meshFaces
            renderEncoder.setVertexBuffer(plane.geometry.meshVertices.buffer, offset: 0, index: VertexAttribute.position.rawValue)
            renderEncoder.setVertexBuffer(plane.geometry.meshVertices.buffer, offset: 0, index: VertexAttribute.texcoord.rawValue)
            
            //self.updateGameStateForVideoFrame(drawable: drawable, framePose: framePose, planeTransform: plane.originFromAnchorTransform)
            selectNextPlaneUniformBuffer()
            self.planeUniforms[0].planeTransform = plane.originFromAnchorTransform
            self.planeUniforms[0].planeColor = planeToColor(plane: plane)
            self.planeUniforms[0].planeDoProximity = 1.0
            if firstBind {
                renderEncoder.setVertexBuffer(dynamicPlaneUniformBuffer, offset:planeUniformBufferOffset, index: BufferIndex.planeUniforms.rawValue)
                firstBind = false
            } else {
                renderEncoder.setVertexBufferOffset(planeUniformBufferOffset, index: BufferIndex.planeUniforms.rawValue)
            }
            
            renderEncoder.setTriangleFillMode(.fill)
            renderEncoder.drawIndexedPrimitives(type: faces.primitive == .triangle ? MTLPrimitiveType.triangle : MTLPrimitiveType.line,
                                                indexCount: faces.count*3,
                                                indexType: faces.bytesPerIndex == 2 ? MTLIndexType.uint16 : MTLIndexType.uint32,
                                                indexBuffer: faces.buffer,
                                                indexBufferOffset: 0)
        }
        
        // Render lines
        for plane in WorldTracker.shared.planeAnchors {
            let plane = plane.value
            let faces = plane.geometry.meshFaces
            renderEncoder.setVertexBuffer(plane.geometry.meshVertices.buffer, offset: 0, index: VertexAttribute.position.rawValue)
            renderEncoder.setVertexBuffer(plane.geometry.meshVertices.buffer, offset: 0, index: VertexAttribute.texcoord.rawValue)
            
            //self.updateGameStateForVideoFrame(drawable: drawable, framePose: framePose, planeTransform: plane.originFromAnchorTransform)
            selectNextPlaneUniformBuffer()
            self.planeUniforms[0].planeTransform = plane.originFromAnchorTransform
            self.planeUniforms[0].planeColor = planeToLineColor(plane: plane)
            self.planeUniforms[0].planeDoProximity = 0.0
            renderEncoder.setVertexBufferOffset(planeUniformBufferOffset, index: BufferIndex.planeUniforms.rawValue)
            
            renderEncoder.setTriangleFillMode(.lines)
            renderEncoder.drawIndexedPrimitives(type: faces.primitive == .triangle ? MTLPrimitiveType.triangle : MTLPrimitiveType.line,
                                                indexCount: faces.count*3,
                                                indexType: faces.bytesPerIndex == 2 ? MTLIndexType.uint16 : MTLIndexType.uint32,
                                                indexBuffer: faces.buffer,
                                                indexBufferOffset: 0)
        }
        WorldTracker.shared.unlockPlaneAnchors()
        renderEncoder.popDebugGroup()
        renderEncoder.endEncoding()
    }
    
    // Sets up rendering a video frame, including uniforms
    func beginRenderStreamingFrame(_ whichIdx: Int, commandBuffer: MTLCommandBuffer, renderTargetColor: MTLTexture, renderTargetDepth: MTLTexture, viewports: [MTLViewport], viewTransforms: [simd_float4x4], viewTangents: [simd_float4], nearZ: Double, farZ: Double, rasterizationRateMap: MTLRasterizationRateMap?, queuedFrame: QueuedFrame?, framePose: simd_float4x4, simdDeviceAnchor: simd_float4x4, drawable: LayerRenderer.Drawable?) -> (any MTLRenderCommandEncoder)? {
        if currentRenderColorFormat != renderTargetColor.pixelFormat && isRealityKit {
            return nil
        }

        fadeInOverlayAlpha -= 0.01
        if fadeInOverlayAlpha < 0.0 {
            fadeInOverlayAlpha = 0.0
        }
    
        self.updateDynamicBufferState()
        
        self.updateGameStateForVideoFrame(whichIdx, drawable: drawable, viewTransforms: viewTransforms, viewTangents: viewTangents, nearZ: nearZ, farZ: farZ, framePose: framePose, simdDeviceAnchor: simdDeviceAnchor)
        
        let renderPassDescriptor = MTLRenderPassDescriptor()
        renderPassDescriptor.colorAttachments[0].texture = renderTargetColor
        renderPassDescriptor.colorAttachments[0].loadAction = whichIdx == 0 ? (isRealityKit ? .dontCare : .clear) : .load
        renderPassDescriptor.colorAttachments[0].storeAction = .store
        renderPassDescriptor.colorAttachments[0].clearColor = MTLClearColor(red: 0.0, green: 0.0, blue: 0.0, alpha: chromaKeyEnabled ? 0.0 : 1.0)
        renderPassDescriptor.rasterizationRateMap = rasterizationRateMap
        
        renderPassDescriptor.renderTargetArrayLength = viewports.count
        
        /// Final pass rendering code here
        guard let renderEncoder = commandBuffer.makeRenderCommandEncoder(descriptor: renderPassDescriptor) else {
            fatalError("Failed to create render encoder")
        }
        
        renderEncoder.label = "Primary Render Encoder"
        renderEncoder.pushDebugGroup("Draw ALVR Frames")
        
        guard let queuedFrame = queuedFrame else {
            renderEncoder.endEncoding()
            return nil
        }
        
        // https://cs.android.com/android/platform/superproject/main/+/main:external/webrtc/sdk/objc/components/renderer/metal/RTCMTLNV12Renderer.mm;l=108;drc=a81e9c82fc3fbc984f0f110407d1e44c9c01958a
        let pixelBuffer = queuedFrame.imageBuffer
        let format = CVPixelBufferGetPixelFormatType(pixelBuffer)
        let formatStr = VideoHandler.coreVideoPixelFormatToStr[format, default: "unknown"]
        
        if VideoHandler.isFormatSecret(format) {
            renderEncoder.setRenderPipelineState(videoFramePipelineState_SecretYpCbCrFormats)
        }
        else {
            renderEncoder.setRenderPipelineState(videoFramePipelineState_YpCbCrBiPlanar)
        }
        
        //print("Pixel format \(formatStr) (\(format))")
        let textureTypes = VideoHandler.getTextureTypesForFormat(CVPixelBufferGetPixelFormatType(pixelBuffer))
        
        for i in 0...1 {
            var textureOut:CVMetalTexture! = nil
            var err:OSStatus = 0
            let width = CVPixelBufferGetWidthOfPlane(pixelBuffer, i)
            let height = CVPixelBufferGetHeightOfPlane(pixelBuffer, i)
            
            if textureTypes[i] == MTLPixelFormat.invalid {
                break
            }
            
            err = CVMetalTextureCacheCreateTextureFromImage(
                    nil, metalTextureCache, pixelBuffer, nil, textureTypes[i],
                    width, height, i, &textureOut);
            
            if err != 0 {
                fatalError("CVMetalTextureCacheCreateTextureFromImage \(err)")
            }
            guard let metalTexture = CVMetalTextureGetTexture(textureOut) else {
                fatalError("CVMetalTextureGetTexture")
            }
            if !((metalTexture.debugDescription?.contains("decompressedPixelFormat") ?? true) || (metalTexture.debugDescription?.contains("isCompressed = 1") ?? true)) && EventHandler.shared.totalFramesRendered % 90*5 == 0 {
                print("NO COMPRESSION ON VT FRAME!!!! AAAAAAAAA go file feedback again :(")
            }
            if !((metalTexture.debugDescription?.contains("decompressedPixelFormat") ?? true) || (metalTexture.debugDescription?.contains("isCompressed = 1") ?? true)) && EventHandler.shared.totalFramesRendered % 90*5 == 0 {
                print("NO COMPRESSION ON VT FRAME!!!! AAAAAAAAA go file feedback again :(")
            }
            renderEncoder.setFragmentTexture(metalTexture, index: i)
        }
        
        // Snoop for pixel formats
        /*for idx in 620..<0xFFFF {
            guard let format = MTLPixelFormat.init(rawValue: UInt(idx)) else {
                continue
            }
            do {
                var desc = MTLTextureDescriptor.texture2DDescriptor(pixelFormat: MTLPixelFormat.invalid, width: 1, height:1, mipmapped: false)
                desc.pixelFormat = format
                for line in desc.debugDescription.split(separator: "\n") {
                    if line.contains("pixelFormat") {
                        print(idx, line)
                        break
                    }
                }
            }
            catch {
                continue
            }
        }*/
        
        renderEncoder.setCullMode(.none)
        renderEncoder.setFrontFacing(.counterClockwise)
<<<<<<< HEAD
        renderEncoder.setDepthClipMode(.clamp)
=======
#if !targetEnvironment(simulator)
        renderEncoder.setDepthClipMode(.clamp)
#endif
>>>>>>> a64a6e47
        
        renderEncoder.setVertexBuffer(dynamicUniformBuffer, offset:uniformBufferOffset, index: BufferIndex.uniforms.rawValue)

        return renderEncoder
    }
    
    // Actually do the video frame render.
    func renderStreamingFrame(_ whichIdx: Int, commandBuffer: MTLCommandBuffer, renderEncoder: any MTLRenderCommandEncoder, renderTargetColor: MTLTexture, renderTargetDepth: MTLTexture, viewports: [MTLViewport], viewTransforms: [simd_float4x4], viewTangents: [simd_float4], nearZ: Double, farZ: Double, rasterizationRateMap: MTLRasterizationRateMap?, framePose: simd_float4x4, simdDeviceAnchor: simd_float4x4) {
        if currentRenderColorFormat != renderTargetColor.pixelFormat && isRealityKit {
            return
        }
        
        renderEncoder.setViewports(viewports)
        
        if viewports.count > 1 {
            var viewMappings = (0..<viewports.count).map {
                MTLVertexAmplificationViewMapping(viewportArrayIndexOffset: UInt32($0),
                                                  renderTargetArrayIndexOffset: UInt32($0))
            }
            renderEncoder.setVertexAmplificationCount(viewports.count, viewMappings: &viewMappings)
        }
        
        renderEncoder.drawPrimitives(type: .triangleStrip, vertexStart: whichIdx*4, vertexCount: 4)
    }
    
    // Finish video frame encoding.
    func endRenderStreamingFrame(renderEncoder: any MTLRenderCommandEncoder) {
        renderEncoder.popDebugGroup()
        renderEncoder.endEncoding()
    }
    
    // Render an overlay on top of the video frame.
    func renderStreamingFrameOverlays(_ whichIdx: Int, commandBuffer: MTLCommandBuffer, renderTargetColor: MTLTexture, renderTargetDepth: MTLTexture, viewports: [MTLViewport], viewTransforms: [simd_float4x4], viewTangents: [simd_float4], nearZ: Double, farZ: Double, rasterizationRateMap: MTLRasterizationRateMap?, queuedFrame: QueuedFrame?, framePose: simd_float4x4, simdDeviceAnchor: simd_float4x4, drawable: LayerRenderer.Drawable?) {
        if currentRenderColorFormat != renderTargetColor.pixelFormat && isRealityKit {
            return
        }
    
        self.updateDynamicBufferState()
        
        self.updateGameStateForVideoFrame(whichIdx, drawable: drawable, viewTransforms: viewTransforms, viewTangents: viewTangents, nearZ: nearZ, farZ: farZ, framePose: framePose, simdDeviceAnchor: simdDeviceAnchor)
        
        if fadeInOverlayAlpha > 0.0 {
            // Not super kosher--we need the depth to be correct for the video frame box, but we can't have the view
            // outside of the video frame box be 0.0 depth or it won't get rastered by the compositor at all.
            // So we re-render the frame depth.
            renderOverlay(commandBuffer: commandBuffer, renderTargetColor: renderTargetColor, renderTargetDepth: renderTargetDepth, viewports: viewports, viewTransforms: viewTransforms, viewTangents: viewTangents, nearZ: nearZ, farZ: farZ, rasterizationRateMap: rasterizationRateMap, queuedFrame: queuedFrame, framePose: framePose, simdDeviceAnchor: simdDeviceAnchor)
        }
        if !isRealityKit {
            renderStreamingFrameDepth(commandBuffer: commandBuffer, renderTargetColor: renderTargetColor, renderTargetDepth: renderTargetDepth, viewports: viewports, viewTransforms: viewTransforms, viewTangents: viewTangents, nearZ: nearZ, farZ: farZ, rasterizationRateMap: rasterizationRateMap, queuedFrame: queuedFrame)
        }
    }
}<|MERGE_RESOLUTION|>--- conflicted
+++ resolved
@@ -124,15 +124,12 @@
         guard let settings = Settings.getAlvrSettings() else {
             fatalError("streaming started: failed to retrieve alvr settings")
         }
-<<<<<<< HEAD
             
         encodingGamma = settings.video.encoderConfig.encodingGamma
         hdrEnabled = settings.video.encoderConfig.enableHdr
-=======
 
         encodingGamma = EventHandler.shared.encodingGamma
         hdrEnabled = EventHandler.shared.enableHdr
->>>>>>> a64a6e47
         if hdrEnabled {
             currentRenderColorFormat = renderColorFormatHDR
             currentDrawableRenderColorFormat = renderColorFormatDrawableHDR
@@ -209,13 +206,10 @@
         }
         print("rebuildRenderPipelines")
             
-<<<<<<< HEAD
         encodingGamma = settings.video.encoderConfig.encodingGamma
         hdrEnabled = settings.video.encoderConfig.enableHdr
-=======
         encodingGamma = EventHandler.shared.encodingGamma
         hdrEnabled = EventHandler.shared.enableHdr
->>>>>>> a64a6e47
         if hdrEnabled {
             currentRenderColorFormat = renderColorFormatHDR
             currentDrawableRenderColorFormat = renderColorFormatDrawableHDR
@@ -225,11 +219,8 @@
             currentDrawableRenderColorFormat = renderColorFormatSDR
         }
             
-<<<<<<< HEAD
         let foveationVars = FFR.calculateFoveationVars(alvrEvent: EventHandler.shared.streamEvent!.STREAMING_STARTED, foveationSettings: settings.video.foveatedEncoding)
-=======
         let foveationVars = FFR.calculateFoveationVars(alvrEvent: EventHandler.shared.streamEvent!.STREAMING_STARTED, foveationSettings: settings.video.foveated_encoding)
->>>>>>> a64a6e47
         videoFramePipelineState_YpCbCrBiPlanar = try! buildRenderPipelineForVideoFrameWithDevice(
                             device: device,
                             mtlVertexDescriptor: mtlVertexDescriptor,
@@ -391,17 +382,14 @@
         pipelineDescriptor.vertexFunction = vertexFunction
         pipelineDescriptor.fragmentFunction = fragmentFunction
         pipelineDescriptor.vertexDescriptor = mtlVertexDescriptorNoUV
-<<<<<<< HEAD
 
         pipelineDescriptor.colorAttachments[0].pixelFormat = colorFormat
         pipelineDescriptor.colorAttachments[0].isBlendingEnabled = false
 
-=======
 
         pipelineDescriptor.colorAttachments[0].pixelFormat = colorFormat
         pipelineDescriptor.colorAttachments[0].isBlendingEnabled = false
 
->>>>>>> a64a6e47
         pipelineDescriptor.maxVertexAmplificationCount = viewCount
         
         return try device.makeRenderPipelineState(descriptor: pipelineDescriptor)
@@ -564,11 +552,8 @@
             let physSizeR = vrr.physicalSize(layer: 1)
             let physCoordsR = vrr.physicalCoordinates(screenCoordinates: MTLCoordinate2D(x: eyeCenterX, y: eyeCenterY), layer: 1)
             
-<<<<<<< HEAD
             print(Float(physCoordsL.x) / Float(physSizeL.width), Float(physCoordsL.y) / Float(physSizeL.height), ":::", Float(physCoordsR.x) / Float(physSizeR.width), Float(physCoordsR.y) / Float(physSizeR.height))
-=======
             print(physSizeL, physSizeR, vrr.screenSize.width, vrr.screenSize.height, ":::", Float(physCoordsL.x) / Float(physSizeL.width), Float(physCoordsL.y) / Float(physSizeL.height), ":::", Float(physCoordsR.x) / Float(physSizeR.width), Float(physCoordsR.y) / Float(physSizeR.height))
->>>>>>> a64a6e47
         }
     }
     
@@ -657,7 +642,6 @@
             return
         }
         
-<<<<<<< HEAD
         // HACK: for some reason Apple's view transforms' positional component has this really weird drift downwards at the start.
         // It seems to drift from the correct position, to an incorrect position 2.6cm away.
         // Unfortunately, for gazes to be accurate we need to know the real eye positions, so we grab this quickly at the start.
@@ -678,14 +662,12 @@
         
         if queuedFrame != nil && EventHandler.shared.lastSubmittedTimestamp != queuedFrame!.timestamp {
             alvr_report_compositor_start(queuedFrame!.timestamp)
-=======
         let nalViewsPtr = UnsafeMutablePointer<AlvrViewParams>.allocate(capacity: 2)
         defer { nalViewsPtr.deallocate() }
         
         if queuedFrame != nil && !queuedFrame!.viewParamsValid /*&& EventHandler.shared.lastSubmittedTimestamp != queuedFrame!.timestamp*/ {
             alvr_report_compositor_start(queuedFrame!.timestamp, nalViewsPtr)
             queuedFrame = QueuedFrame(imageBuffer: queuedFrame!.imageBuffer, timestamp: queuedFrame!.timestamp, viewParamsValid: true, viewParams: [nalViewsPtr[0], nalViewsPtr[1]])
->>>>>>> a64a6e47
         }
 
         if EventHandler.shared.alvrInitialized && streamingActiveForFrame {
@@ -716,7 +698,6 @@
                 EventHandler.shared.viewTransforms = [fixTransform(drawable.views[0].transform), drawable.views.count > 1 ? fixTransform(drawable.views[1].transform) : fixTransform(drawable.views[0].transform)]
                 EventHandler.shared.lastIpd = ipd
                 
-<<<<<<< HEAD
                 if #unavailable(visionOS 2.0) {
                     for i in 0..<EventHandler.shared.viewTransforms.count {
                        EventHandler.shared.viewTransforms[i].columns.3 -= WorldTracker.shared.averageViewTransformPositionalComponent.asFloat4()
@@ -746,14 +727,12 @@
                 if otherSettings.video.encoderConfig.encodingGamma != encodingGamma {
                     needsPipelineRebuild = true
                 }
-=======
                 WorldTracker.shared.sendViewParams(viewTransforms:  EventHandler.shared.viewTransforms, viewFovs: EventHandler.shared.viewFovs)
             }
             
             var needsPipelineRebuild = false
             if EventHandler.shared.encodingGamma != encodingGamma {
                 needsPipelineRebuild = true
->>>>>>> a64a6e47
             }
             
             if CACurrentMediaTime() - lastReconfigureTime > 1.0 && (settings.chromaKeyEnabled != chromaKeyEnabled || settings.chromaKeyColorR != chromaKeyColor.x || settings.chromaKeyColorG != chromaKeyColor.y || settings.chromaKeyColorB != chromaKeyColor.z || settings.chromaKeyDistRangeMin != chromaKeyLerpDistRange.x || settings.chromaKeyDistRangeMax != chromaKeyLerpDistRange.y) {
@@ -785,13 +764,10 @@
         EventHandler.shared.framesSinceLastDecode += 1
         objc_sync_exit(EventHandler.shared.frameQueueLock)
         
-<<<<<<< HEAD
-=======
         if queuedFrame != nil && !queuedFrame!.viewParamsValid {
             print("aaaaaaaa bad view params")
         }
         
->>>>>>> a64a6e47
         let vsyncTime = LayerRenderer.Clock.Instant.epoch.duration(to: drawable.frameTiming.presentationTime).timeInterval
         let vsyncTimeNs = UInt64(vsyncTime * Double(NSEC_PER_SEC))
         let framePreviouslyPredictedPose = queuedFrame != nil ? WorldTracker.shared.convertSteamVRViewPose(queuedFrame!.viewParams) : nil
@@ -806,13 +782,11 @@
             let viewFovs = EventHandler.shared.viewFovs
             let viewTransforms = EventHandler.shared.viewTransforms
             
-<<<<<<< HEAD
             let targetTimestamp = vsyncTime + (Double(min(alvr_get_head_prediction_offset_ns(), WorldTracker.maxPrediction)) / Double(NSEC_PER_SEC))
             let reportedTargetTimestamp = vsyncTime
             var anchorTimestamp = vsyncTime + (Double(min(alvr_get_head_prediction_offset_ns(), WorldTracker.maxPrediction)) / Double(NSEC_PER_SEC))//LayerRenderer.Clock.Instant.epoch.duration(to: drawable.frameTiming.trackableAnchorTime).timeInterval
             if #available(visionOS 2.0, *) {
                 //anchorTimestamp = LayerRenderer.Clock.Instant.epoch.duration(to: drawable.frameTiming.trackableAnchorTime).timeInterval
-=======
             let targetTimestamp = vsyncTime// + (Double(min(alvr_get_head_prediction_offset_ns(), WorldTracker.maxPrediction)) / Double(NSEC_PER_SEC))
             let reportedTargetTimestamp = vsyncTime
             var anchorTimestamp = vsyncTime// + (Double(min(alvr_get_head_prediction_offset_ns(), WorldTracker.maxPrediction)) / Double(NSEC_PER_SEC))//LayerRenderer.Clock.Instant.epoch.duration(to: drawable.frameTiming.trackableAnchorTime).timeInterval
@@ -824,7 +798,6 @@
                 else {
                     anchorTimestamp = LayerRenderer.Clock.Instant.epoch.duration(to: drawable.frameTiming.renderingDeadline).timeInterval
                 }
->>>>>>> a64a6e47
             }
             
             WorldTracker.shared.sendTracking(viewTransforms: viewTransforms, viewFovs: viewFovs, targetTimestamp: targetTimestamp, reportedTargetTimestamp: reportedTargetTimestamp, anchorTimestamp: anchorTimestamp, delay: 0.0)
@@ -868,11 +841,8 @@
         let viewTangents = drawable.views.map { $0.tangents }
         let nearZ =  Double(drawable.depthRange.y)
         let farZ = Double(drawable.depthRange.x)
-<<<<<<< HEAD
         let simdDeviceAnchor = deviceAnchor?.originFromAnchorTransform ?? matrix_identity_float4x4
-=======
         let simdDeviceAnchor = WorldTracker.shared.floorCorrectionTransform.asFloat4x4() * (deviceAnchor?.originFromAnchorTransform ?? matrix_identity_float4x4)
->>>>>>> a64a6e47
         let framePose = framePreviouslyPredictedPose ?? matrix_identity_float4x4
         
         if renderingStreaming && frameIsSuitableForDisplaying && queuedFrame != nil {
@@ -901,11 +871,8 @@
         {
             reprojectedFramesInARow = 0;
 
-<<<<<<< HEAD
             let noFramePose = WorldTracker.shared.worldTracking.queryDeviceAnchor(atTimestamp: vsyncTime)?.originFromAnchorTransform ?? matrix_identity_float4x4
-=======
             let noFramePose = simdDeviceAnchor
->>>>>>> a64a6e47
             // TODO: draw a cool loading logo
             renderNothing(0, commandBuffer: commandBuffer, renderTargetColor: drawable.colorTextures[0], renderTargetDepth: drawable.depthTextures[0], viewports: viewports, viewTransforms: viewTransforms, viewTangents: viewTangents, nearZ: nearZ, farZ: farZ, rasterizationRateMap: rasterizationRateMap, queuedFrame: queuedFrame, framePose: noFramePose, simdDeviceAnchor: simdDeviceAnchor, drawable: drawable)
             
@@ -1057,13 +1024,10 @@
         renderEncoder.setFrontFacing(.counterClockwise)
         renderEncoder.setRenderPipelineState(videoFrameDepthPipelineState)
         renderEncoder.setDepthStencilState(depthStateAlways)
-<<<<<<< HEAD
         renderEncoder.setDepthClipMode(.clamp)
-=======
 #if !targetEnvironment(simulator)
         renderEncoder.setDepthClipMode(.clamp)
 #endif
->>>>>>> a64a6e47
         
         renderEncoder.setVertexBuffer(dynamicUniformBuffer, offset:uniformBufferOffset, index: BufferIndex.uniforms.rawValue)
         
@@ -1117,13 +1081,10 @@
         renderEncoder.setFrontFacing(.counterClockwise)
         renderEncoder.setRenderPipelineState(videoFrameDepthPipelineState)
         renderEncoder.setDepthStencilState(depthStateAlways)
-<<<<<<< HEAD
         renderEncoder.setDepthClipMode(.clamp)
-=======
 #if !targetEnvironment(simulator)
         renderEncoder.setDepthClipMode(.clamp)
 #endif
->>>>>>> a64a6e47
         
         renderEncoder.setVertexBuffer(dynamicUniformBuffer, offset:uniformBufferOffset, index: BufferIndex.uniforms.rawValue)
         renderEncoder.setVertexBuffer(dynamicPlaneUniformBuffer, offset:planeUniformBufferOffset, index: BufferIndex.planeUniforms.rawValue) // unused
@@ -1186,15 +1147,12 @@
         
         renderEncoder.setRenderPipelineState(pipelineState)
         renderEncoder.setDepthStencilState(depthStateGreater)
-<<<<<<< HEAD
         renderEncoder.setDepthClipMode(.clamp)
         
-=======
 #if !targetEnvironment(simulator)
         renderEncoder.setDepthClipMode(.clamp)
 #endif
 
->>>>>>> a64a6e47
         WorldTracker.shared.lockPlaneAnchors()
         
         // Render planes
@@ -1354,13 +1312,10 @@
         
         renderEncoder.setCullMode(.none)
         renderEncoder.setFrontFacing(.counterClockwise)
-<<<<<<< HEAD
         renderEncoder.setDepthClipMode(.clamp)
-=======
 #if !targetEnvironment(simulator)
         renderEncoder.setDepthClipMode(.clamp)
 #endif
->>>>>>> a64a6e47
         
         renderEncoder.setVertexBuffer(dynamicUniformBuffer, offset:uniformBufferOffset, index: BufferIndex.uniforms.rawValue)
 
