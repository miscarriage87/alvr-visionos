--- conflicted
+++ resolved
@@ -6,15 +6,12 @@
 import VideoToolbox
 import AVKit
 
-<<<<<<< HEAD
 let forceFastSecretTextureFormats = true
-=======
 #if !targetEnvironment(simulator)
 let forceFastSecretTextureFormats = true
 #else
 let forceFastSecretTextureFormats = false
 #endif
->>>>>>> a64a6e47
 
 let H264_NAL_TYPE_SPS = 7
 let HEVC_NAL_TYPE_VPS: UInt8 = 32
@@ -571,7 +568,6 @@
             }
         }
     }
-<<<<<<< HEAD
 
     static func pollNal() -> (UInt64, [AlvrViewParams], Data)? {
         let nalLength = alvr_poll_nal(nil, nil, nil)
@@ -594,8 +590,6 @@
     static func abandonAllPendingNals() {
         while let _ = VideoHandler.pollNal() {}
     }
-=======
->>>>>>> a64a6e47
     
     static func currentKeyWindow() -> UIWindow? {
         UIApplication.shared.connectedScenes
@@ -619,11 +613,8 @@
         }
     }
     
-<<<<<<< HEAD
     static func createVideoDecoder(initialNals: Data, codec: Int) -> (VTDecompressionSession?, CMFormatDescription?) {
-=======
     static func createVideoDecoder(initialNals: UnsafeMutableBufferPointer<UInt8>, codec: Int) -> (VTDecompressionSession?, CMFormatDescription?) {
->>>>>>> a64a6e47
         let nalHeader:[UInt8] = [0x00, 0x00, 0x00, 0x01]
         var videoFormat:CMFormatDescription? = nil
         var err:OSStatus = 0
@@ -641,11 +632,8 @@
                 let parameterSetSizes = [nalLength0, nalLength1]
                 return CMVideoFormatDescriptionCreateFromH264ParameterSets(allocator: nil, parameterSetCount: 2, parameterSetPointers: parameterSetPointers, parameterSetSizes: parameterSetSizes, nalUnitHeaderLength: 4, formatDescriptionOut: &videoFormat)
             }
-<<<<<<< HEAD
         } else if (codec == HEVC_NAL_TYPE_VPS) {
-=======
         } else if (codec == ALVR_CODEC_HEVC.rawValue) {
->>>>>>> a64a6e47
             let (vps, sps, pps) = extractParameterSets(from: initialNals)
             
             // Ensure parameterSetPointers is an array of non-optional UnsafePointer<UInt8>
@@ -721,7 +709,6 @@
                 }
             }
         }
-<<<<<<< HEAD
 
         if err != 0 {
             print("format?!")
@@ -732,7 +719,6 @@
             return (nil, nil)
         }
 
-=======
         else if codec == ALVR_CODEC_AV1.rawValue {
             print("UNHANDLED/WIP AV1!!")
             
@@ -783,7 +769,6 @@
             return (nil, nil)
         }
 
->>>>>>> a64a6e47
         print(videoFormat!)
         
         // We need our pixels unpacked for 10-bit so that the Metal textures actually work
@@ -808,11 +793,8 @@
         var decompressionSession:VTDecompressionSession? = nil
         err = VTDecompressionSessionCreate(allocator: nil, formatDescription: videoFormat!, decoderSpecification: videoDecoderSpecification as CFDictionary, imageBufferAttributes: destinationImageBufferAttributes as CFDictionary, outputCallback: nil, decompressionSessionOut: &decompressionSession)
         if err != 0 {
-<<<<<<< HEAD
             print("format?!")
-=======
             print("VTDecompressionSessionCreate err?! \(err)")
->>>>>>> a64a6e47
             return (nil, nil)
         }
         
@@ -932,13 +914,10 @@
     }
     
     // Based on https://webrtc.googlesource.com/src/+/refs/heads/main/sdk/objc/components/video_codec/nalu_rewriter.cc
-<<<<<<< HEAD
     private static func annexBBufferToCMSampleBuffer(buffer: Data, videoFormat: CMFormatDescription) -> CMSampleBuffer? {
         // no SPS/PPS, handled with the initial nals
-=======
     private static func annexBBufferToCMSampleBuffer(buffer: UnsafeMutableBufferPointer<UInt8>, videoFormat: CMFormatDescription) -> CMSampleBuffer? {
         let (naluIndices, elgibleForModifyInPlace) = findNaluIndices(bufferBounded: buffer)
->>>>>>> a64a6e47
         
         if elgibleForModifyInPlace {
             return annexBBufferToCMSampleBufferModifyInPlace(buffer: buffer, videoFormat: videoFormat, naluIndices: naluIndices)
@@ -975,10 +954,7 @@
             return nil
         }
         
-<<<<<<< HEAD
         //dataPtr.withMemoryRebound(to: UInt8.self, capacity: blockBufferSize) { pointer in
-=======
->>>>>>> a64a6e47
         let pointer = UnsafeMutablePointer<UInt8>(OpaquePointer(dataPtr))!
         var offset = 0
         
@@ -1002,8 +978,6 @@
         if err != 0 {
             print("CMSampleBufferCreate error")
             return nil
-<<<<<<< HEAD
-=======
         }
         
         return sampleBuffer
@@ -1032,7 +1006,6 @@
         if err != 0 {
             print("CMSampleBufferCreate error")
             return nil
->>>>>>> a64a6e47
         }
         
         return sampleBuffer
@@ -1044,11 +1017,8 @@
             print("Failed in annexBBufferToCMSampleBuffer")
             return
         }
-<<<<<<< HEAD
         err = VTDecompressionSessionDecodeFrame(decompressionSession, sampleBuffer: sampleBuffer, flags: ._EnableAsynchronousDecompression, infoFlagsOut: nil) { (status: OSStatus, infoFlags: VTDecodeInfoFlags, imageBuffer: CVImageBuffer?, taggedBuffers: [CMTaggedBuffer]?, presentationTimeStamp: CMTime, presentationDuration: CMTime) in
-=======
         err = VTDecompressionSessionDecodeFrame(decompressionSession, sampleBuffer: sampleBuffer, flags: VTDecodeFrameFlags.init(rawValue: 0), infoFlagsOut: nil) { (status: OSStatus, infoFlags: VTDecodeInfoFlags, imageBuffer: CVImageBuffer?, taggedBuffers: [CMTaggedBuffer]?, presentationTimeStamp: CMTime, presentationDuration: CMTime) in
->>>>>>> a64a6e47
             //print(status, infoFlags, imageBuffer, taggedBuffers, presentationTimeStamp, presentationDuration)
             //print("status: \(status), image_nil?: \(imageBuffer == nil), infoFlags: \(infoFlags)")
             
