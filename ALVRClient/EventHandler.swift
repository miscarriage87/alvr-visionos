//
//  EventHandler.swift
//
// ALVR client framework glue code, this thread is basically
// always running and includes a self-managing watchdog to
// ensure it is always running.
//
// Other notable things include:
// - mDNS/Bonjour management (handleMdnsBroadcasts)
// - Connection flavor text and versioning info for Entry UI
// - AWDL detection (pollNALs)
// - The main event thread (handleAlvrEvents)
//

import Foundation
import Metal
import VideoToolbox
import Combine
import AVKit
import Foundation
import Network
import UIKit

class EventHandler: ObservableObject {
    static let shared = EventHandler()

    var eventsThread : Thread?
    var eventsWatchThread : Thread?
        
    var alvrInitialized = false
    var streamingActive = false
    
    
    @Published var connectionState: ConnectionState = .disconnected
    @Published var hostname: String = ""
    @Published var IP: String = ""
    @Published var alvrVersion: String = ""
<<<<<<< HEAD
    @Published var connectionFlavorText: String = ""
=======
    @Published var hostAlvrVersion: String = ""
    @Published var connectionFlavorText: String = ""
    
    var hostAlvrMajor = 20
    var hostAlvrMinor = 11
    var hostAlvrRevision = 0
>>>>>>> a64a6e47
    
    var renderStarted = false
    
    var inputRunning = false
    var vtDecompressionSession:VTDecompressionSession? = nil
    var videoFormat:CMFormatDescription? = nil
    var frameQueueLock = NSObject()

    var frameQueue = [QueuedFrame]()
    var frameQueueLastTimestamp: UInt64 = 0
    var frameQueueLastImageBuffer: CVImageBuffer? = nil
    var lastQueuedFrame: QueuedFrame? = nil
    var lastQueuedFramePose: simd_float4x4? = nil
    var lastRequestedTimestamp: UInt64 = 0
    var lastSubmittedTimestamp: UInt64 = 0
    var lastIpd: Float = -1
    var viewTransforms: [simd_float4x4] = [matrix_identity_float4x4, matrix_identity_float4x4]
    var viewFovs: [AlvrFov] = [AlvrFov(left: -1.0471973, right: 0.7853982, up: 0.7853982, down: -0.8726632), AlvrFov(left: -0.7853982, right: 1.0471973, up: 0.7853982, down: -0.8726632)]

    var framesSinceLastIDR:Int = 0
    var framesSinceLastDecode:Int = 0

    var streamEvent: AlvrEvent? = nil
    
    var framesRendered:Int = 0
    var totalFramesRendered:Int = 0
    var eventHeartbeat:Int = 0
    var lastEventHeartbeat:Int = -1
    
    var timeLastSentPeriodicUpdatedValues: Double = 0.0
    var timeLastSentMdnsBroadcast: Double = 0.0
    var timeLastAlvrEvent: Double = 0.0
    var timeLastFrameGot: Double = 0.0
    var timeLastFrameSent: Double = 0.0
    var timeLastFrameDecoded: Double = 0.0
    var numberOfEventThreadRestarts: Int = 0
    var mdnsListener: NWListener? = nil
    
    var stutterSampleStart = 0.0
    var stutterEventsCounted = 0
    var lastStutterTime = 0.0
    var awdlAlertPresented = false
    var audioIsOff = false
<<<<<<< HEAD
=======
    var needsEncoderReset = true
    var encodingGamma: Float = 1.0
    var enableHdr = false
>>>>>>> a64a6e47
    
    init() {}
    
    func initializeAlvr() {
        fixAudioForDirectStereo()
        if !alvrInitialized {
            print("Initialize ALVR")
            alvrInitialized = true
            let refreshRates:[Float] = [100, 96, 90]
<<<<<<< HEAD
            let capabilities = AlvrClientCapabilities(default_view_width: UInt32(renderWidth*2), default_view_height: UInt32(renderHeight*2), external_decoder: true, refresh_rates: refreshRates, refresh_rates_count: Int32(refreshRates.count), foveated_encoding: true, encoder_high_profile: true, encoder_10_bits: true, encoder_av1: false)
=======
            let capabilities = AlvrClientCapabilities(default_view_width: UInt32(renderWidth*2), default_view_height: UInt32(renderHeight*2), refresh_rates: refreshRates, refresh_rates_count: UInt64(refreshRates.count), foveated_encoding: true, encoder_high_profile: true, encoder_10_bits: true, encoder_av1: VTIsHardwareDecodeSupported(kCMVideoCodecType_AV1), prefer_10bit: true, prefer_full_range: true, preferred_encoding_gamma: 1.5, prefer_hdr: false)
>>>>>>> a64a6e47
            alvr_initialize(/*capabilities=*/capabilities)
            alvr_initialize_logging()
            alvr_set_decoder_input_callback(nil, { data in return EventHandler.shared.handleNals(frameData: data) })
            alvr_resume()
        }
    }
    
    // Starts the EventHandler thread.
    func start() {
        alvr_resume()

        fixAudioForDirectStereo()
        if !inputRunning {
            print("Starting event thread")
            inputRunning = true
            eventsThread = Thread {
                self.handleAlvrEvents()
            }
            eventsThread?.name = "Events Thread"
            eventsThread?.start()
            
            eventsWatchThread = Thread {
                self.eventsWatchdog()
            }
            eventsWatchThread?.name = "Events Watchdog Thread"
            eventsWatchThread?.start()
        }
    }
    
    // Stops the EventHandler thread stream.
    func stop() {
        print("EventHandler.Stop")
        streamingActive = false
        vtDecompressionSession = nil
        videoFormat = nil
        lastRequestedTimestamp = 0
        lastSubmittedTimestamp = 0
        framesRendered = 0
        framesSinceLastIDR = 0
        framesSinceLastDecode = 0
        lastIpd = -1
        lastQueuedFrame = nil
        
        updateConnectionState(.disconnected)
    }
    
    // Currently unused
    func handleHeadsetRemovedOrReentry() {
        print("EventHandler.handleHeadsetRemovedOrReentry")
        lastIpd = -1
        framesRendered = 0
        framesSinceLastIDR = 0
        framesSinceLastDecode = 0
        lastRequestedTimestamp = 0
        lastSubmittedTimestamp = 0
        lastQueuedFrame = nil
    }
    
    // Various hacks to be performed when the headset is removed or the app is exiting.
    func handleHeadsetRemoved() {
        preventAudioCracklingOnExit()
    }
    
    // Various hacks to be performed when the headset is donned and VR is entering.
    func handleHeadsetEntered() {
        fixAudioForDirectStereo()
    }
    
    // To be called when rendering is starting
    func handleRenderStarted() {
        // Prevent event thread rebooting if we can
        timeLastAlvrEvent = CACurrentMediaTime()
        timeLastFrameGot = CACurrentMediaTime()
        timeLastFrameSent = CACurrentMediaTime()
        timeLastFrameDecoded = CACurrentMediaTime()
    }

    // Ensure that the audio session is direct stereo, so that SteamVR can handle
    // all the fancy effects as it pleases.
    // Also ensures that the microphone uses the right noise cancellation.
    func fixAudioForDirectStereo() {
        audioIsOff = false
        let audioSession = AVAudioSession.sharedInstance()
        do {
            try audioSession.setActive(true)
            try audioSession.setCategory(.playAndRecord, options: [.mixWithOthers, .allowBluetoothA2DP, .allowAirPlay])
            try audioSession.setMode(.voiceChat)
            try audioSession.setPreferredOutputNumberOfChannels(2)
            try audioSession.setIntendedSpatialExperience(.bypassed)
        } catch {
            print("Failed to set the audio session configuration?")
        }
    }
    
    // On visionOS 1, the app would have audio crackling on exiting, so
    // we avoid it by quickly shutting off the audio on exit.
    func preventAudioCracklingOnExit() {
        if audioIsOff {
            return
        }
        audioIsOff = true
        let audioSession = AVAudioSession.sharedInstance()
        do {
            try audioSession.setActive(false)
        } catch {
            print("Failed to set the audio session configuration? \(error)")
        }
    }

    // Handle mDNS broadcasts, should be called periodically (1-5s)
    func handleMdnsBroadcasts() {
        // HACK: Some mDNS clients seem to only see edge updates (ie, when a client appears/disappears)
        // so we just create/destroy this every 2s until we're streaming.
        timeLastSentMdnsBroadcast = CACurrentMediaTime()
        if mdnsListener != nil {
            mdnsListener!.cancel()
            mdnsListener = nil
        }

        if mdnsListener == nil && !streamingActive {
            do {
                mdnsListener = try NWListener(using: .tcp)
            } catch {
                mdnsListener = nil
                print("Failed to create mDNS NWListener?")
            }
            
            if let listener = mdnsListener {
                let txtRecord = NWTXTRecord(["protocol" : getMdnsProtocolId(), "device_id" : getHostname()])
                listener.service = NWListener.Service(name: "ALVR Apple Vision Pro", type: getMdnsService(), txtRecord: txtRecord)

                // Handle errors if any
                listener.stateUpdateHandler = { newState in
                    switch newState {
                    case .ready:
                        print("mDNS listener is ready")
                    case .waiting(let error):
                        print("mDNS listener is waiting with error: \(error)")
                    case .failed(let error):
                        print("mDNS listener failed with error: \(error)")
                    default:
                        break
                    }
                }
                listener.serviceRegistrationUpdateHandler = { change in
                    print("mDNS registration updated:", change)
                }
                listener.newConnectionHandler = { connection in
                    connection.cancel()
                }

                listener.start(queue: DispatchQueue.main)
            }
        }
    }

    // Data which only needs to be sent periodically, such as battery percentage
    func handlePeriodicUpdatedValues() {
        if !UIDevice.current.isBatteryMonitoringEnabled {
            UIDevice.current.isBatteryMonitoringEnabled = true
        }
        let batteryLevel = UIDevice.current.batteryLevel
        let isCharging = UIDevice.current.batteryState == .charging
        if streamingActive {
            alvr_send_battery(WorldTracker.deviceIdHead, batteryLevel, isCharging)
        }
        
        timeLastSentPeriodicUpdatedValues = CACurrentMediaTime()
    }
    
    // Make sure the event thread is always running, sometimes it gets lost.
    func eventsWatchdog() {
        while true {
            if eventHeartbeat == lastEventHeartbeat {
                if (renderStarted && numberOfEventThreadRestarts > 3) || numberOfEventThreadRestarts > 10 {
                    print("Event thread is MIA, exiting")
                    exit(0)
                }
                else {
                    print("Event thread is MIA, restarting event thread")
                    /*eventsThread = Thread {
                        self.handleAlvrEvents()
                    }
                    eventsThread?.name = "Events Thread"
                    eventsThread?.start()
                    numberOfEventThreadRestarts += 1*/
                }
            }
            
            DispatchQueue.main.async {
                let state = UIApplication.shared.applicationState
                if state == .background {
                    print("App in background, exiting")
                    if let service = self.mdnsListener {
                        service.cancel()
                        self.mdnsListener = nil
                    }
                    exit(0)
                }
            }
            
            lastEventHeartbeat = eventHeartbeat
            for _ in 0...5 {
                usleep(1000*1000)
            }
        }
    }
    
<<<<<<< HEAD
    // Poll for NALs and and, when decoded, add them to the frameQueue
    func handleNals() {
        timeLastFrameGot = CACurrentMediaTime()
        
        // Prevent NAL buildup
        if !renderStarted {
            VideoHandler.abandonAllPendingNals()
            return
        }
        
        while renderStarted {
            guard let (timestamp, viewParams, nal) = VideoHandler.pollNal() else {
                break
            }
            
            objc_sync_enter(frameQueueLock)
            framesSinceLastIDR += 1

            // If we're receiving NALs timestamped from >400ms ago, stop decoding them
            // to prevent a cascade of needless decoding lag
            let ns_diff_from_last_req_ts = lastRequestedTimestamp > timestamp ? lastRequestedTimestamp &- timestamp : 0
            let lagSpiked = (ns_diff_from_last_req_ts > 1000*1000*600 && framesSinceLastIDR > 90*2)
            
            if CACurrentMediaTime() - stutterSampleStart >= 60.0 {
                print("Stuttter events in the last minute:", stutterEventsCounted)
                stutterSampleStart = CACurrentMediaTime()
                
                if stutterEventsCounted >= 50 {
                    print("AWDL detected!")
                    if ALVRClientApp.gStore.settings.dontShowAWDLAlertAgain {
                        print("User doesn't want to see the alert.")
                    }
                    else {
                        DispatchQueue.main.async {
                            if self.awdlAlertPresented {
                                return
                            }
                            self.awdlAlertPresented = true
                            
                            // Not super kosher but I don't see another way.
                            ALVRClientApp.shared.openWindow(id: "AWDLAlert")
                        }
                    }
                }
                
                stutterEventsCounted = 0
            }
            if ns_diff_from_last_req_ts > 1000*1000*40 {
                if (CACurrentMediaTime() - lastStutterTime > 0.25 && CACurrentMediaTime() - lastStutterTime < 10.0) || ns_diff_from_last_req_ts > 1000*1000*100 {
                    stutterEventsCounted += 1
                    //print(ns_diff_from_last_req_ts, CACurrentMediaTime() - lastStutterTime)
                }
                lastStutterTime = CACurrentMediaTime()
            }
            // TODO: adjustable framerate
            // TODO: maybe also call this if we fail to decode for too long.
            if lastRequestedTimestamp != 0 && (lagSpiked || framesSinceLastDecode > 90*2) {
                objc_sync_exit(frameQueueLock)
=======
    func resetEncoding() {
        needsEncoderReset = true
    }
    
    // Poll for NALs and and, when decoded, add them to the frameQueue
    func handleNals(frameData: AlvrVideoFrameData) -> Bool {
        var retVal = true
        self.timeLastFrameGot = CACurrentMediaTime()
        
        // Prevent NAL buildup
        if !self.renderStarted {
            //VideoHandler.abandonAllPendingNals()
            retVal = true
            return retVal
        }
        
        if self.needsEncoderReset {
            self.needsEncoderReset = false
            print("Resetting encoder")
            retVal = false
            return retVal
        }
        
        let timestamp = frameData.timestamp_ns
        let nal = UnsafeMutableBufferPointer<UInt8>(start: UnsafeMutablePointer(mutating: frameData.buffer_ptr), count: Int(frameData.buffer_size))
        
        objc_sync_enter(self.frameQueueLock)
        self.framesSinceLastIDR += 1

        // If we're receiving NALs timestamped from >400ms ago, stop decoding them
        // to prevent a cascade of needless decoding lag
        let ns_diff_from_last_req_ts = self.lastRequestedTimestamp > timestamp ? self.lastRequestedTimestamp &- timestamp : 0
        let lagSpiked = (ns_diff_from_last_req_ts > 1000*1000*600 && self.framesSinceLastIDR > 90*2)
        
        if CACurrentMediaTime() - self.stutterSampleStart >= 60.0 {
            print("Stuttter events in the last minute:", self.stutterEventsCounted)
            self.stutterSampleStart = CACurrentMediaTime()
            
            if self.stutterEventsCounted >= 50 {
                print("AWDL detected!")
                if ALVRClientApp.gStore.settings.dontShowAWDLAlertAgain {
                    print("User doesn't want to see the alert.")
                }
                else {
                    DispatchQueue.main.async {
                        if self.awdlAlertPresented {
                            return
                        }
                        self.awdlAlertPresented = true
                        
                        // Not super kosher but I don't see another way.
                        ALVRClientApp.shared.openWindow(id: "AWDLAlert")
                    }
                }
            }
            
            self.stutterEventsCounted = 0
        }
        if ns_diff_from_last_req_ts > 1000*1000*40 {
            if (CACurrentMediaTime() - self.lastStutterTime > 0.25 && CACurrentMediaTime() - self.lastStutterTime < 10.0) || ns_diff_from_last_req_ts > 1000*1000*100 {
                self.stutterEventsCounted += 1
                //print(ns_diff_from_last_req_ts, CACurrentMediaTime() - lastStutterTime)
            }
            self.lastStutterTime = CACurrentMediaTime()
        }
        // TODO: adjustable framerate
        // TODO: maybe also call this if we fail to decode for too long.
        if self.lastRequestedTimestamp != 0 && (lagSpiked || self.framesSinceLastDecode > 90*2) {
            objc_sync_exit(self.frameQueueLock)
>>>>>>> a64a6e47

            print("Handle spike! lagSpiked=\(lagSpiked) lastRequestedTimestamp=\(self.lastRequestedTimestamp), timestamp=\(timestamp), framesSinceLastDecode=\(self.framesSinceLastDecode) framesSinceLastIDR=\(self.framesSinceLastIDR) ns_diff_from_last_req_ts=\(ns_diff_from_last_req_ts)")

            // We have to request an IDR to resume the video feed
            
            self.framesSinceLastIDR = 0
            self.framesSinceLastDecode = 0

<<<<<<< HEAD
                continue
            }
            objc_sync_exit(frameQueueLock)
            
            let startedDecodeTime = CACurrentMediaTime()

            if let vtDecompressionSession = vtDecompressionSession {
                VideoHandler.feedVideoIntoDecoder(decompressionSession: vtDecompressionSession, nals: nal, timestamp: timestamp, videoFormat: videoFormat!) { [self] imageBuffer in
                    guard let imageBuffer = imageBuffer else {
                        return
                    }
                    
                    if (CACurrentMediaTime() - startedDecodeTime > Double(50*MSEC_PER_SEC)) {
                        objc_sync_enter(frameQueueLock)

                        print("Handle decode overrun!", CACurrentMediaTime() - startedDecodeTime, framesSinceLastDecode, framesSinceLastIDR, ns_diff_from_last_req_ts)

                        // We have to request an IDR to resume the video feed
                        VideoHandler.abandonAllPendingNals()
                        alvr_request_idr()
                        framesSinceLastIDR = 0
                        framesSinceLastDecode = 0
                        objc_sync_exit(frameQueueLock)

                        return
                    }
                    
                    //print(timestamp, (CACurrentMediaTime() - timeLastFrameDecoded) * 1000.0)
                    timeLastFrameDecoded = CACurrentMediaTime()
=======
            retVal = false
            return retVal
        }
        objc_sync_exit(self.frameQueueLock)
        
        self.framesSinceLastDecode = 0
        
        let startedDecodeTime = CACurrentMediaTime()

        if let vtDecompressionSession = self.vtDecompressionSession {
            VideoHandler.feedVideoIntoDecoder(decompressionSession: vtDecompressionSession, nals: nal, timestamp: timestamp, videoFormat: self.videoFormat!) { [self] imageBuffer in
                guard let imageBuffer = imageBuffer else {
                    //print("Frame not decoded")
                    return
                }
                //print("Frame decoded")
                
                if (CACurrentMediaTime() - startedDecodeTime > Double(50*MSEC_PER_SEC)) {
                    objc_sync_enter(frameQueueLock)
>>>>>>> a64a6e47

                    print("Handle decode overrun!", CACurrentMediaTime() - startedDecodeTime, framesSinceLastDecode, framesSinceLastIDR, ns_diff_from_last_req_ts)

                    // We have to request an IDR to resume the video feed
                    resetEncoding()
                    
                    framesSinceLastIDR = 0
                    framesSinceLastDecode = 0
<<<<<<< HEAD
                    if frameQueueLastTimestamp != timestamp || true
                    {
                        alvr_report_frame_decoded(timestamp)

                        // TODO: For some reason, really low frame rates seem to decode the wrong image for a split second?
                        // But for whatever reason this is fine at high FPS.
                        // From what I've read online, the only way to know if an H264 frame has actually completed is if
                        // the next frame is starting, so keep this around for now just in case.
                        if frameQueueLastImageBuffer != nil {
                            //frameQueue.append(QueuedFrame(imageBuffer: frameQueueLastImageBuffer!, timestamp: frameQueueLastTimestamp))
                            frameQueue.append(QueuedFrame(imageBuffer: imageBuffer, timestamp: timestamp, viewParams: viewParams))
                        }
                        else {
                            frameQueue.append(QueuedFrame(imageBuffer: imageBuffer, timestamp: timestamp, viewParams: viewParams))
                        }
                        if frameQueue.count > 3 {
                            frameQueue.removeFirst()
                        }
=======
                    objc_sync_exit(frameQueueLock)
>>>>>>> a64a6e47

                    return
                }
                
                //print(timestamp, (CACurrentMediaTime() - timeLastFrameDecoded) * 1000.0)
                timeLastFrameDecoded = CACurrentMediaTime()

                //let imageBufferPtr = Unmanaged.passUnretained(imageBuffer).toOpaque()
                //print("finish decode: \(timestamp), \(framesSinceLastDecode)")

                objc_sync_enter(frameQueueLock)
                framesSinceLastDecode = 0
                if frameQueueLastTimestamp != timestamp || true
                {
                    alvr_report_frame_decoded(timestamp)
                    
                    let dummyPose = AlvrPose()
                    let viewParamsDummy = [AlvrViewParams(pose: dummyPose, fov: viewFovs[0]), AlvrViewParams(pose: dummyPose, fov: viewFovs[1])]

                    // TODO: For some reason, really low frame rates seem to decode the wrong image for a split second?
                    // But for whatever reason this is fine at high FPS.
                    // From what I've read online, the only way to know if an H264 frame has actually completed is if
                    // the next frame is starting, so keep this around for now just in case.
                    if frameQueueLastImageBuffer != nil {
                        //frameQueue.append(QueuedFrame(imageBuffer: frameQueueLastImageBuffer!, timestamp: frameQueueLastTimestamp))
                        frameQueue.append(QueuedFrame(imageBuffer: imageBuffer, timestamp: timestamp, viewParamsValid: false, viewParams: viewParamsDummy))
                    }
                    else {
                        frameQueue.append(QueuedFrame(imageBuffer: imageBuffer, timestamp: timestamp, viewParamsValid: false, viewParams: viewParamsDummy))
                    }
                    if frameQueue.count > 3 {
                        frameQueue.removeFirst()
                    }


                    frameQueueLastTimestamp = timestamp
                    frameQueueLastImageBuffer = imageBuffer
                    timeLastFrameSent = CACurrentMediaTime()
                }

                // Pull the very last imageBuffer for a given timestamp
                if frameQueueLastTimestamp == timestamp {
                    frameQueueLastImageBuffer = imageBuffer
                }

                objc_sync_exit(frameQueueLock)
                //print("End VT callback")
            }
        } else {
            let nalViewsPtrDiscarded = UnsafeMutablePointer<AlvrViewParams>.allocate(capacity: 2)
            defer { nalViewsPtrDiscarded.deallocate() }

            alvr_report_frame_decoded(timestamp)
            alvr_report_compositor_start(timestamp, nalViewsPtrDiscarded)
            alvr_report_submit(timestamp, 0)
            
            print("Force reset decoder")
            
            //return false
            retVal = false
            return retVal
        }
        
        //print("Return from callback")
        
        if self.needsEncoderReset {
            self.needsEncoderReset = false
            //print("Resetting encoder (post)")
            return false
        }
        
        return retVal
    }
    
    func getHostVersion() -> String {
        var byteArray = [UInt8](repeating: 0, count: 256)

        byteArray.withUnsafeMutableBytes { (ptr: UnsafeMutableRawBufferPointer) -> Void in
            let cStringPtr = ptr.bindMemory(to: CChar.self).baseAddress
            
            alvr_get_server_version(cStringPtr)
        }
        
        if let utf8String = String(bytes: byteArray, encoding: .utf8) {
            let ret = utf8String.trimmingCharacters(in: ["\0"]);
            return ret;
        } else {
            print("Unable to decode alvr_get_server_version into a UTF-8 string.")
            return "failed to decode host version";
        }
    }
    
    // Returns the ALVR hostname in the format "NNNN.client.alvr"
    func getHostname() -> String {
        var byteArray = [UInt8](repeating: 0, count: 256)

        byteArray.withUnsafeMutableBytes { (ptr: UnsafeMutableRawBufferPointer) -> Void in
            let cStringPtr = ptr.bindMemory(to: CChar.self).baseAddress
            
            alvr_hostname(cStringPtr)
        }
        
        if let utf8String = String(bytes: byteArray, encoding: .utf8) {
            let ret = utf8String.trimmingCharacters(in: ["\0"]);
            return ret + ".alvr"; // Hack: runtime needs to fix this D:
        } else {
            print("Unable to decode alvr_hostname into a UTF-8 string.")
            return "unknown.client.alvr";
        }
    }
    
    // Gets the mDNS service name from the client framework, usually "_alvr._tcp"
    func getMdnsService() -> String {
        var byteArray = [UInt8](repeating: 0, count: 256)

        byteArray.withUnsafeMutableBytes { (ptr: UnsafeMutableRawBufferPointer) -> Void in
            let cStringPtr = ptr.bindMemory(to: CChar.self).baseAddress
            
            alvr_mdns_service(cStringPtr)
        }
        
        if let utf8String = String(bytes: byteArray, encoding: .utf8) {
            let ret = utf8String.trimmingCharacters(in: ["\0"]);
            return ret.replacing(".local", with: "", maxReplacements: 1);
        } else {
            print("Unable to decode alvr_mdns_service into a UTF-8 string.")
            return "_alvr._tcp";
        }
    }
    
    // Gets the mDNS protocol ID, used to identify the client version to the Streamer
    // and ensure the protocol versions match.
    func getMdnsProtocolId() -> String {
        var byteArray = [UInt8](repeating: 0, count: 256)

        byteArray.withUnsafeMutableBytes { (ptr: UnsafeMutableRawBufferPointer) -> Void in
            let cStringPtr = ptr.bindMemory(to: CChar.self).baseAddress
            
            alvr_protocol_id(cStringPtr)
        }
        
        if let utf8String = String(bytes: byteArray, encoding: .utf8) {
            let ret = utf8String.trimmingCharacters(in: ["\0"]);
            return ret;
        } else {
            print("Unable to decode alvr_protocol_id into a UTF-8 string.")
            return "unknown";
        }
    }
    
    // Restart the ALVR client framework's event thread if it's unresponsive.
    func kickAlvr() {
        stop()
        alvrInitialized = false
        alvr_destroy()
        initializeAlvr()
        
        timeLastAlvrEvent = CACurrentMediaTime()
        timeLastFrameGot = CACurrentMediaTime()
        timeLastFrameSent = CACurrentMediaTime()
<<<<<<< HEAD
=======
        
        clearHostVersion()
>>>>>>> a64a6e47
    }

    // The main event thread
    func handleAlvrEvents() {
        print("Start event thread...")
        var currentCodec = -1
        while inputRunning {
            eventHeartbeat += 1
            // Send periodic updated values, such as battery percentage, once every five seconds
            let currentTime = CACurrentMediaTime()
            if currentTime - timeLastSentPeriodicUpdatedValues >= 5.0 {
                handlePeriodicUpdatedValues()
            }
            if currentTime - timeLastSentMdnsBroadcast >= 5.0 {
                handleMdnsBroadcasts()
            }
            
            DispatchQueue.main.async {
                let state = UIApplication.shared.applicationState
                if state == .background {
                    print("App in background, exiting")
                    if let service = self.mdnsListener {
                        service.cancel()
                        self.mdnsListener = nil
                    }
                    exit(0)
                }
            }
            
            let diffSinceLastEvent = 0.0//currentTime - timeLastAlvrEvent
            let diffSinceLastNal = currentTime - timeLastFrameGot
            let diffSinceLastDecode = currentTime - timeLastFrameSent
            /*if (!renderStarted && timeLastAlvrEvent != 0 && timeLastFrameGot != 0 && (diffSinceLastEvent >= 20.0 || diffSinceLastNal >= 20.0))
               || (renderStarted && timeLastAlvrEvent != 0 && timeLastFrameGot != 0 && (diffSinceLastEvent >= 30.0 || diffSinceLastNal >= 30.0))
               || (renderStarted && timeLastFrameSent != 0 && (diffSinceLastDecode >= 30.0)) {
                EventHandler.shared.updateConnectionState(.disconnected)
                
                print("Kick ALVR...")
                print("diffSinceLastEvent:", diffSinceLastEvent)
                print("diffSinceLastNal:", diffSinceLastNal)
                print("diffSinceLastDecode:", diffSinceLastDecode)
                kickAlvr()
            }*/
            
            if (!renderStarted && timeLastAlvrEvent != 0 && timeLastFrameGot != 0 && (diffSinceLastEvent >= 20.0 || diffSinceLastNal >= 20.0))
               || (renderStarted && timeLastAlvrEvent != 0 && timeLastFrameGot != 0 && (diffSinceLastEvent >= 30.0 || diffSinceLastNal >= 30.0))
               || (renderStarted && timeLastFrameSent != 0 && (diffSinceLastDecode >= 30.0)) {
                EventHandler.shared.updateConnectionState(.disconnected)
                
                print("Kick ALVR...")
                print("diffSinceLastEvent:", diffSinceLastEvent)
                print("diffSinceLastNal:", diffSinceLastNal)
                print("diffSinceLastDecode:", diffSinceLastDecode)
<<<<<<< HEAD
                kickAlvr()
=======
                
                alvr_report_fatal_decoder_error("Gimme frames >:(")
                
                timeLastAlvrEvent = CACurrentMediaTime()
                timeLastFrameGot = CACurrentMediaTime()
                timeLastFrameSent = CACurrentMediaTime()
>>>>>>> a64a6e47
            }
            
            if alvrInitialized && (diffSinceLastNal >= 5.0) {
                print("Request IDR")
                resetEncoding()
                timeLastFrameGot = CACurrentMediaTime()
            }

            var alvrEvent = AlvrEvent()
            let res = alvr_poll_event(&alvrEvent)
            if !res {
                Thread.sleep(forTimeInterval: 0.001)
                continue
            }
            timeLastAlvrEvent = CACurrentMediaTime()
            switch UInt32(alvrEvent.tag) {
            case ALVR_EVENT_HUD_MESSAGE_UPDATED.rawValue:
                print("hud message updated")
                if !renderStarted {
                    let hudMessageBuffer = UnsafeMutableBufferPointer<CChar>.allocate(capacity: 1024)
                    alvr_hud_message(hudMessageBuffer.baseAddress)
                    let message = String(cString: hudMessageBuffer.baseAddress!, encoding: .utf8)!
                    parseMessage(message)
                    print(message)
                    hudMessageBuffer.deallocate()
                }
                Settings.clearSettingsCache()
                updateHostVersion()
            case ALVR_EVENT_STREAMING_STARTED.rawValue:
                print("streaming started \(alvrEvent.STREAMING_STARTED)")
                updateHostVersion()
                numberOfEventThreadRestarts = 0
                encodingGamma = alvrEvent.STREAMING_STARTED.encoding_gamma
                enableHdr = alvrEvent.STREAMING_STARTED.enable_hdr
                if !streamingActive {
                    streamEvent = alvrEvent
                    streamingActive = true
                    resetEncoding()
                    framesSinceLastIDR = 0
                    framesSinceLastDecode = 0
                    lastIpd = -1
                    currentCodec = -1
                    EventHandler.shared.updateConnectionState(.connected)
                }
                if !renderStarted {
                    WorldTracker.shared.sendFakeTracking(viewFovs: viewFovs, targetTimestamp: CACurrentMediaTime() - 1.0)
                }
                Settings.clearSettingsCache()
            case ALVR_EVENT_STREAMING_STOPPED.rawValue:
                print("streaming stopped")
                if streamingActive {
                    streamingActive = false
                    stop()
                    timeLastAlvrEvent = CACurrentMediaTime()
                    timeLastFrameSent = CACurrentMediaTime()
                    currentCodec = -1
                }
                Settings.clearSettingsCache()
                clearHostVersion()
            case ALVR_EVENT_HAPTICS.rawValue:
                //print("haptics: \(alvrEvent.HAPTICS)")
                let haptics = alvrEvent.HAPTICS
                var duration = Double(haptics.duration_s)
                
                // Hack: Controllers can't do 10ms vibrations.
                if duration < 0.032 {
                    duration = 0.032
                }
                if haptics.device_id == WorldTracker.deviceIdLeftHand {
                    WorldTracker.shared.leftHapticsStart = CACurrentMediaTime()
                    WorldTracker.shared.leftHapticsEnd = CACurrentMediaTime() + duration
                    WorldTracker.shared.leftHapticsFreq = haptics.frequency
                    WorldTracker.shared.leftHapticsAmplitude = haptics.amplitude
                }
                else {
                    WorldTracker.shared.rightHapticsStart = CACurrentMediaTime()
                    WorldTracker.shared.rightHapticsEnd = CACurrentMediaTime() + duration
                    WorldTracker.shared.rightHapticsFreq = haptics.frequency
                    WorldTracker.shared.rightHapticsAmplitude = haptics.amplitude
                }
            case ALVR_EVENT_DECODER_CONFIG.rawValue:
                streamingActive = true
                currentCodec = Int(alvrEvent.DECODER_CONFIG.codec)
                print("create decoder \(alvrEvent.DECODER_CONFIG) codec ID: \(currentCodec)")
                Settings.clearSettingsCache()
                updateHostVersion()

                // Don't reinstantiate the decoder if it's already created.
<<<<<<< HEAD
                // TODO: Switching from H264 -> HEVC at runtime?
                if vtDecompressionSession != nil {
                    handleNals()
                    continue
                }
                while alvrInitialized {
                   guard let (_, _, nal) = VideoHandler.pollNal() else {
                       print("create decoder: failed to poll nal?!")
                       break
                   }
                   //NSLog("%@", nal as NSData)
                   //let val = (nal[4] & 0x7E) >> 1
                   if (nal[3] == 0x01 && nal[4] & 0x1f == H264_NAL_TYPE_SPS) || (nal[2] == 0x01 && nal[3] & 0x1f == H264_NAL_TYPE_SPS) {
                       // here we go!
                       (vtDecompressionSession, videoFormat) = VideoHandler.createVideoDecoder(initialNals: nal, codec: H264_NAL_TYPE_SPS)
                       break
                   } else if (nal[3] == 0x01 && (nal[4] & 0x7E) >> 1 == HEVC_NAL_TYPE_VPS) || (nal[2] == 0x01 && (nal[3] & 0x7E) >> 1 == HEVC_NAL_TYPE_VPS) {
                        // The NAL unit type is 32 (VPS)
                       (vtDecompressionSession, videoFormat) = VideoHandler.createVideoDecoder(initialNals: nal, codec: HEVC_NAL_TYPE_VPS)
                       break
                   }
=======
                if vtDecompressionSession == nil {
                    let numBytes = alvr_get_decoder_config(nil)
                    var nalBuffer: UnsafeMutableBufferPointer<UInt8>? = nil
                    if numBytes > 0 {
                        nalBuffer = UnsafeMutableBufferPointer<UInt8>.allocate(capacity: Int(numBytes))
                    }
                    else {
                        nalBuffer = UnsafeMutableBufferPointer<UInt8>.allocate(capacity: Int(1))
                    }
                    defer { nalBuffer?.deallocate() }
                    alvr_get_decoder_config(nalBuffer?.baseAddress)

                    (vtDecompressionSession, videoFormat) = VideoHandler.createVideoDecoder(initialNals: nalBuffer!, codec: currentCodec)
>>>>>>> a64a6e47
                }

                EventHandler.shared.updateConnectionState(.connected)
             default:
                 print("msg")
             }
             Thread.sleep(forTimeInterval: 0.0001)
        }
        
        print("Events thread stopped")
    }
    
    func updateConnectionState(_ newState: ConnectionState) {
        if renderStarted || self.connectionState == newState {
            return
        }
        DispatchQueue.main.async {
            self.connectionState = newState
        }
    }

    func parseMessage(_ message: String) {
        var flavorText = ""
        let lines = message.components(separatedBy: "\n")
        for line in lines {
            if line == "" {
                continue
            }
            if line.starts(with: "ALVR") {
                let split = line.split(separator: " ")
                if split.count == 2 {
                    updateVersion(split[1].trimmingCharacters(in: .whitespaces))
                    continue
                }
            }
            let keyValuePair = line.split(separator: ":")
            if keyValuePair.count == 2 {
                let key = keyValuePair[0].trimmingCharacters(in: .whitespaces)
                let value = keyValuePair[1].trimmingCharacters(in: .whitespaces)
                
                if key == "hostname" {
                    updateHostname(getHostname())
                } else if key == "IP" {
                    updateIP(value)
                }
            }
            else {
                flavorText += line + "\n"
            }
        }
        
        if flavorText == "The stream will begin soon\nPlease wait...\n" {
            flavorText = "The stream is ready."
        }
        
        DispatchQueue.main.async {
            self.connectionFlavorText = flavorText
        }
    }

    func updateHostname(_ newHostname: String) {
        DispatchQueue.main.async {
            self.hostname = newHostname
        }
    }

    func updateIP(_ newIP: String) {
        DispatchQueue.main.async {
            self.IP = newIP
        }
    }

    func updateVersion(_ newVersion: String) {
        DispatchQueue.main.async {
            self.alvrVersion = newVersion
        }
    }
<<<<<<< HEAD
=======
    
    func updateHostVersion() {
        DispatchQueue.main.async {
            self.hostAlvrVersion = self.getHostVersion()
            let majorMinorRev = self.hostAlvrVersion.split(separator: ".")
            if majorMinorRev.count >= 3 {
                self.hostAlvrMajor = Int(majorMinorRev[0]) ?? 20
                self.hostAlvrMinor = Int(majorMinorRev[1]) ?? 11
                self.hostAlvrRevision = Int(majorMinorRev[2]) ?? 0
                print("Host version: v\(self.hostAlvrMajor).\(self.hostAlvrMinor).\(self.hostAlvrRevision), raw: \(self.hostAlvrVersion)")
            }
        }
    }
    
    func clearHostVersion() {
        DispatchQueue.main.async {
            self.hostAlvrVersion = ""
        }
    }
>>>>>>> a64a6e47
}

enum ConnectionState {
    case connected, disconnected, connecting
}

struct QueuedFrame {
    let imageBuffer: CVImageBuffer
    let timestamp: UInt64
    let viewParamsValid: Bool
    let viewParams: [AlvrViewParams]
}<|MERGE_RESOLUTION|>--- conflicted
+++ resolved
@@ -35,16 +35,13 @@
     @Published var hostname: String = ""
     @Published var IP: String = ""
     @Published var alvrVersion: String = ""
-<<<<<<< HEAD
     @Published var connectionFlavorText: String = ""
-=======
     @Published var hostAlvrVersion: String = ""
     @Published var connectionFlavorText: String = ""
     
     var hostAlvrMajor = 20
     var hostAlvrMinor = 11
     var hostAlvrRevision = 0
->>>>>>> a64a6e47
     
     var renderStarted = false
     
@@ -88,12 +85,9 @@
     var lastStutterTime = 0.0
     var awdlAlertPresented = false
     var audioIsOff = false
-<<<<<<< HEAD
-=======
     var needsEncoderReset = true
     var encodingGamma: Float = 1.0
     var enableHdr = false
->>>>>>> a64a6e47
     
     init() {}
     
@@ -103,11 +97,8 @@
             print("Initialize ALVR")
             alvrInitialized = true
             let refreshRates:[Float] = [100, 96, 90]
-<<<<<<< HEAD
             let capabilities = AlvrClientCapabilities(default_view_width: UInt32(renderWidth*2), default_view_height: UInt32(renderHeight*2), external_decoder: true, refresh_rates: refreshRates, refresh_rates_count: Int32(refreshRates.count), foveated_encoding: true, encoder_high_profile: true, encoder_10_bits: true, encoder_av1: false)
-=======
             let capabilities = AlvrClientCapabilities(default_view_width: UInt32(renderWidth*2), default_view_height: UInt32(renderHeight*2), refresh_rates: refreshRates, refresh_rates_count: UInt64(refreshRates.count), foveated_encoding: true, encoder_high_profile: true, encoder_10_bits: true, encoder_av1: VTIsHardwareDecodeSupported(kCMVideoCodecType_AV1), prefer_10bit: true, prefer_full_range: true, preferred_encoding_gamma: 1.5, prefer_hdr: false)
->>>>>>> a64a6e47
             alvr_initialize(/*capabilities=*/capabilities)
             alvr_initialize_logging()
             alvr_set_decoder_input_callback(nil, { data in return EventHandler.shared.handleNals(frameData: data) })
@@ -316,7 +307,6 @@
         }
     }
     
-<<<<<<< HEAD
     // Poll for NALs and and, when decoded, add them to the frameQueue
     func handleNals() {
         timeLastFrameGot = CACurrentMediaTime()
@@ -375,7 +365,6 @@
             // TODO: maybe also call this if we fail to decode for too long.
             if lastRequestedTimestamp != 0 && (lagSpiked || framesSinceLastDecode > 90*2) {
                 objc_sync_exit(frameQueueLock)
-=======
     func resetEncoding() {
         needsEncoderReset = true
     }
@@ -445,7 +434,6 @@
         // TODO: maybe also call this if we fail to decode for too long.
         if self.lastRequestedTimestamp != 0 && (lagSpiked || self.framesSinceLastDecode > 90*2) {
             objc_sync_exit(self.frameQueueLock)
->>>>>>> a64a6e47
 
             print("Handle spike! lagSpiked=\(lagSpiked) lastRequestedTimestamp=\(self.lastRequestedTimestamp), timestamp=\(timestamp), framesSinceLastDecode=\(self.framesSinceLastDecode) framesSinceLastIDR=\(self.framesSinceLastIDR) ns_diff_from_last_req_ts=\(ns_diff_from_last_req_ts)")
 
@@ -454,7 +442,6 @@
             self.framesSinceLastIDR = 0
             self.framesSinceLastDecode = 0
 
-<<<<<<< HEAD
                 continue
             }
             objc_sync_exit(frameQueueLock)
@@ -484,7 +471,6 @@
                     
                     //print(timestamp, (CACurrentMediaTime() - timeLastFrameDecoded) * 1000.0)
                     timeLastFrameDecoded = CACurrentMediaTime()
-=======
             retVal = false
             return retVal
         }
@@ -504,7 +490,6 @@
                 
                 if (CACurrentMediaTime() - startedDecodeTime > Double(50*MSEC_PER_SEC)) {
                     objc_sync_enter(frameQueueLock)
->>>>>>> a64a6e47
 
                     print("Handle decode overrun!", CACurrentMediaTime() - startedDecodeTime, framesSinceLastDecode, framesSinceLastIDR, ns_diff_from_last_req_ts)
 
@@ -513,7 +498,6 @@
                     
                     framesSinceLastIDR = 0
                     framesSinceLastDecode = 0
-<<<<<<< HEAD
                     if frameQueueLastTimestamp != timestamp || true
                     {
                         alvr_report_frame_decoded(timestamp)
@@ -532,9 +516,7 @@
                         if frameQueue.count > 3 {
                             frameQueue.removeFirst()
                         }
-=======
                     objc_sync_exit(frameQueueLock)
->>>>>>> a64a6e47
 
                     return
                 }
@@ -695,11 +677,8 @@
         timeLastAlvrEvent = CACurrentMediaTime()
         timeLastFrameGot = CACurrentMediaTime()
         timeLastFrameSent = CACurrentMediaTime()
-<<<<<<< HEAD
-=======
         
         clearHostVersion()
->>>>>>> a64a6e47
     }
 
     // The main event thread
@@ -753,16 +732,13 @@
                 print("diffSinceLastEvent:", diffSinceLastEvent)
                 print("diffSinceLastNal:", diffSinceLastNal)
                 print("diffSinceLastDecode:", diffSinceLastDecode)
-<<<<<<< HEAD
                 kickAlvr()
-=======
                 
                 alvr_report_fatal_decoder_error("Gimme frames >:(")
                 
                 timeLastAlvrEvent = CACurrentMediaTime()
                 timeLastFrameGot = CACurrentMediaTime()
                 timeLastFrameSent = CACurrentMediaTime()
->>>>>>> a64a6e47
             }
             
             if alvrInitialized && (diffSinceLastNal >= 5.0) {
@@ -851,7 +827,6 @@
                 updateHostVersion()
 
                 // Don't reinstantiate the decoder if it's already created.
-<<<<<<< HEAD
                 // TODO: Switching from H264 -> HEVC at runtime?
                 if vtDecompressionSession != nil {
                     handleNals()
@@ -873,7 +848,6 @@
                        (vtDecompressionSession, videoFormat) = VideoHandler.createVideoDecoder(initialNals: nal, codec: HEVC_NAL_TYPE_VPS)
                        break
                    }
-=======
                 if vtDecompressionSession == nil {
                     let numBytes = alvr_get_decoder_config(nil)
                     var nalBuffer: UnsafeMutableBufferPointer<UInt8>? = nil
@@ -887,7 +861,6 @@
                     alvr_get_decoder_config(nalBuffer?.baseAddress)
 
                     (vtDecompressionSession, videoFormat) = VideoHandler.createVideoDecoder(initialNals: nalBuffer!, codec: currentCodec)
->>>>>>> a64a6e47
                 }
 
                 EventHandler.shared.updateConnectionState(.connected)
@@ -965,8 +938,6 @@
             self.alvrVersion = newVersion
         }
     }
-<<<<<<< HEAD
-=======
     
     func updateHostVersion() {
         DispatchQueue.main.async {
@@ -986,7 +957,6 @@
             self.hostAlvrVersion = ""
         }
     }
->>>>>>> a64a6e47
 }
 
 enum ConnectionState {
